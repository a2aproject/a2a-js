import { describe, it, beforeEach } from 'mocha';
import { expect } from 'chai';
import sinon from 'sinon';
import { Client, ClientConfig } from '../../src/client/multitransport-client.js';
import { Transport } from '../../src/client/transports/transport.js';
import {
  MessageSendParams,
  TaskPushNotificationConfig,
  DeleteTaskPushNotificationConfigParams,
  ListTaskPushNotificationConfigParams,
  TaskIdParams,
  TaskQueryParams,
  Task,
  Message,
  TaskStatusUpdateEvent,
  AgentCard,
  GetTaskPushNotificationConfigParams,
} from '../../src/types.js';
import { A2AStreamEventData } from '../../src/client/client.js';
import { ClientCallResult } from '../../src/client/interceptors.js';

describe('Client', () => {
  let transport: sinon.SinonStubbedInstance<Transport>;
  let client: Client;
  let agentCard: AgentCard;

  beforeEach(() => {
    transport = {
      sendMessage: sinon.stub(),
      sendMessageStream: sinon.stub(),
      setTaskPushNotificationConfig: sinon.stub(),
      getTaskPushNotificationConfig: sinon.stub(),
      listTaskPushNotificationConfig: sinon.stub(),
      deleteTaskPushNotificationConfig: sinon.stub(),
      getTask: sinon.stub(),
      cancelTask: sinon.stub(),
      resubscribeTask: sinon.stub(),
    };
    agentCard = {
      protocolVersion: '0.3.0',
      name: 'Test Agent',
      description: 'Test Description',
      url: 'http://test-agent.com',
      version: '1.0.0',
      capabilities: {
        streaming: true,
        pushNotifications: true,
      },
      defaultInputModes: [],
      defaultOutputModes: [],
      skills: [],
    };
    client = new Client(transport, agentCard);
  });

  it('should call transport.sendMessage with default blocking=true', async () => {
    const params: MessageSendParams = {
      message: {
        contextId: '123',
        kind: 'message',
        messageId: 'msg1',
        role: 'user',
        parts: [{ kind: 'text', text: 'hello' }],
      },
    };
    const response: Message = {
      kind: 'message',
      messageId: 'abc',
      role: 'agent',
      parts: [{ kind: 'text', text: 'response' }],
    };
    transport.sendMessage.resolves(response);

    const result = await client.sendMessage(params);

    const expectedParams = {
      ...params,
      configuration: { ...params.configuration, blocking: true },
    };
    expect(transport.sendMessage.calledOn(transport)).to.be.true;
    expect(transport.sendMessage.calledOnceWith(expectedParams)).to.be.true;
    expect(result).to.deep.equal(response);
  });

  it('should call transport.sendMessageStream with blocking=true', async () => {
    const params: MessageSendParams = {
      message: { kind: 'message', messageId: '1', role: 'user', parts: [] },
    };
    const events: A2AStreamEventData[] = [
      {
        kind: 'status-update',
        taskId: '123',
        contextId: 'ctx1',
        final: false,
        status: { state: 'working' },
      },
      {
        kind: 'status-update',
        taskId: '123',
        contextId: 'ctx1',
        final: false,
        status: { state: 'completed' },
      },
    ];
    async function* stream() {
      yield* events;
    }
    transport.sendMessageStream.returns(stream());

    const result = client.sendMessageStream(params);

    const got = [];
    for await (const event of result) {
      got.push(event);
    }
    const expectedParams = {
      ...params,
      configuration: { ...params.configuration, blocking: true },
    };
    expect(transport.sendMessageStream.calledOn(transport)).to.be.true;
    expect(transport.sendMessageStream.calledOnceWith(expectedParams)).to.be.true;
    expect(got).to.deep.equal(events);
  });

  it('should call transport.setTaskPushNotificationConfig', async () => {
    const params: TaskPushNotificationConfig = {
      taskId: '123',
      pushNotificationConfig: { url: 'http://example.com' },
    };
    transport.setTaskPushNotificationConfig.resolves(params);

    const result = await client.setTaskPushNotificationConfig(params);

    expect(transport.setTaskPushNotificationConfig.calledOn(transport)).to.be.true;
    expect(transport.setTaskPushNotificationConfig.calledOnceWith(params)).to.be.true;
    expect(result).to.equal(params);
  });

  it('should call transport.getTaskPushNotificationConfig', async () => {
    const params: GetTaskPushNotificationConfigParams = {
      id: '123',
      pushNotificationConfigId: 'abc',
    };
    const config: TaskPushNotificationConfig = {
      taskId: '123',
      pushNotificationConfig: { url: 'http://example.com' },
    };
    transport.getTaskPushNotificationConfig.resolves(config);

    const result = await client.getTaskPushNotificationConfig(params);

    expect(transport.getTaskPushNotificationConfig.calledOn(transport)).to.be.true;
    expect(transport.getTaskPushNotificationConfig.calledOnceWith(params)).to.be.true;
    expect(result).to.equal(config);
  });

  it('should call transport.listTaskPushNotificationConfig', async () => {
    const params: ListTaskPushNotificationConfigParams = { id: '123' };
    const configs: TaskPushNotificationConfig[] = [
      { taskId: '123', pushNotificationConfig: { url: 'http://example.com' } },
    ];
    transport.listTaskPushNotificationConfig.resolves(configs);

    const result = await client.listTaskPushNotificationConfig(params);

    expect(transport.listTaskPushNotificationConfig.calledOnceWith(params)).to.be.true;
    expect(result).to.equal(configs);
  });

  it('should call transport.deleteTaskPushNotificationConfig', async () => {
    const params: DeleteTaskPushNotificationConfigParams = {
      id: '123',
      pushNotificationConfigId: 'abc',
    };
    transport.deleteTaskPushNotificationConfig.resolves();

    await client.deleteTaskPushNotificationConfig(params);

    expect(transport.deleteTaskPushNotificationConfig.calledOn(transport)).to.be.true;
    expect(transport.deleteTaskPushNotificationConfig.calledOnceWith(params)).to.be.true;
  });

  it('should call transport.getTask', async () => {
    const params: TaskQueryParams = { id: '123' };
    const task: Task = { id: '123', kind: 'task', contextId: 'ctx1', status: { state: 'working' } };
    transport.getTask.resolves(task);

    const result = await client.getTask(params);

    expect(transport.getTask.calledOnceWith(params)).to.be.true;
    expect(result).to.equal(task);
  });

  it('should call transport.cancelTask', async () => {
    const params: TaskIdParams = { id: '123' };
    const task: Task = {
      id: '123',
      kind: 'task',
      contextId: 'ctx1',
      status: { state: 'canceled' },
    };
    transport.cancelTask.resolves(task);

    const result = await client.cancelTask(params);

    expect(transport.cancelTask.calledOn(transport)).to.be.true;
    expect(transport.cancelTask.calledOnceWith(params)).to.be.true;
    expect(result).to.equal(task);
  });

  it('should call transport.resubscribeTask', async () => {
    const params: TaskIdParams = { id: '123' };
    const events: TaskStatusUpdateEvent[] = [
      {
        kind: 'status-update',
        taskId: '123',
        contextId: 'ctx1',
        final: false,
        status: { state: 'working' },
      },
      {
        kind: 'status-update',
        taskId: '123',
        contextId: 'ctx1',
        final: true,
        status: { state: 'completed' },
      },
    ];
    async function* stream() {
      yield* events;
    }
    transport.resubscribeTask.returns(stream());

    const result = client.resubscribeTask(params);

    const got = [];
    for await (const event of result) {
      got.push(event);
    }
    expect(transport.resubscribeTask.calledOn(transport)).to.be.true;
    expect(transport.resubscribeTask.calledOnceWith(params)).to.be.true;
    expect(got).to.deep.equal(events);
  });

  describe('sendMessage', () => {
    it('should set blocking=false when polling is enabled', async () => {
      const config: ClientConfig = { polling: true };
      client = new Client(transport, agentCard, config);
      const params: MessageSendParams = {
        message: { kind: 'message', messageId: '1', role: 'user', parts: [] },
      };

      await client.sendMessage(params);

      const expectedParams = {
        ...params,
        configuration: { blocking: false },
      };
      expect(transport.sendMessage.calledOnceWith(expectedParams)).to.be.true;
    });

    it('should set blocking=false when explicitly provided in request', async () => {
      client = new Client(transport, agentCard);
      const params: MessageSendParams = {
        message: { kind: 'message', messageId: '1', role: 'user', parts: [] },
        configuration: { blocking: false },
      };

      await client.sendMessage(params);

      const expectedParams = {
        ...params,
        configuration: { blocking: false },
      };
      expect(transport.sendMessage.calledOnceWith(expectedParams)).to.be.true;
    });

    it('should apply acceptedOutputModes', async () => {
      const config: ClientConfig = { polling: false, acceptedOutputModes: ['application/json'] };
      client = new Client(transport, agentCard, config);
      const params: MessageSendParams = {
        message: { kind: 'message', messageId: '1', role: 'user', parts: [] },
      };

      await client.sendMessage(params);

      const expectedParams = {
        ...params,
        configuration: { blocking: true, acceptedOutputModes: ['application/json'] },
      };
      expect(transport.sendMessage.calledOnceWith(expectedParams)).to.be.true;
    });

    it('should use acceptedOutputModes from request when provided', async () => {
      const config: ClientConfig = { polling: false, acceptedOutputModes: ['application/json'] };
      client = new Client(transport, agentCard, config);
      const params: MessageSendParams = {
        message: { kind: 'message', messageId: '1', role: 'user', parts: [] },
        configuration: { acceptedOutputModes: ['text/plain'] },
      };

      await client.sendMessage(params);

      const expectedParams = {
        ...params,
        configuration: { blocking: true, acceptedOutputModes: ['text/plain'] },
      };
      expect(transport.sendMessage.calledOnceWith(expectedParams)).to.be.true;
    });

    it('should apply pushNotificationConfig', async () => {
      const pushConfig = { url: 'http://test.com' };
      const config: ClientConfig = { polling: false, pushNotificationConfig: pushConfig };
      client = new Client(transport, agentCard, config);
      const params: MessageSendParams = {
        message: { kind: 'message', messageId: '1', role: 'user', parts: [] },
      };

      await client.sendMessage(params);

      const expectedParams = {
        ...params,
        configuration: { blocking: true, pushNotificationConfig: pushConfig },
      };
      expect(transport.sendMessage.calledOnceWith(expectedParams)).to.be.true;
    });

    it('should use pushNotificationConfig from request when provided', async () => {
      const config: ClientConfig = {
        polling: false,
        pushNotificationConfig: { url: 'http://test.com' },
      };
      client = new Client(transport, agentCard, config);
      const pushConfig = { url: 'http://test2.com' };
      const params: MessageSendParams = {
        message: { kind: 'message', messageId: '1', role: 'user', parts: [] },
        configuration: { pushNotificationConfig: pushConfig },
      };

      await client.sendMessage(params);

      const expectedParams = {
        ...params,
        configuration: { blocking: true, pushNotificationConfig: pushConfig },
      };
      expect(transport.sendMessage.calledOnceWith(expectedParams)).to.be.true;
    });
  });

  describe('sendMessageStream', () => {
    it('should fallback to sendMessage if streaming is not supported', async () => {
      agentCard.capabilities.streaming = false;
      client = new Client(transport, agentCard);
      const params: MessageSendParams = {
        message: { kind: 'message', messageId: '1', role: 'user', parts: [] },
      };
      const response: Message = {
        kind: 'message',
        messageId: '2',
        role: 'agent',
        parts: [],
      };
      transport.sendMessage.resolves(response);

      const result = client.sendMessageStream(params);
      const yielded = await result.next();

      const expectedParams = {
        ...params,
        configuration: { blocking: true },
      };
      expect(transport.sendMessage.calledOnceWith(expectedParams)).to.be.true;
      expect(yielded.value).to.deep.equal(response);
    });
  });

  describe('Interceptors', () => {
    it('should modify request', async () => {
      const config: ClientConfig = {
        interceptors: [
          {
            before: async (args) => {
              if (args.input.method === 'getTask') {
                args.input.value = { ...args.input.value, metadata: { foo: 'bar' } };
              }
            },
            after: async () => {},
          },
        ],
      };
      client = new Client(transport, agentCard, config);
      const params: TaskQueryParams = { id: '123' };
      const task: Task = {
        id: '123',
        kind: 'task',
        contextId: 'ctx1',
        status: { state: 'working' },
      };
      transport.getTask.resolves(task);

      const result = await client.getTask(params);

      expect(transport.getTask.calledOnceWith({ id: '123', metadata: { foo: 'bar' } })).to.be.true;
      expect(result).to.equal(task);
    });

    it('should modify response', async () => {
      const config: ClientConfig = {
        interceptors: [
          {
            before: async () => {},
            after: async (args) => {
              if (args.result.method === 'getTask') {
                args.result.value = { ...args.result.value, metadata: { foo: 'bar' } };
              }
            },
          },
        ],
      };
      client = new Client(transport, agentCard, config);
      const params: TaskQueryParams = { id: '123' };
      const task: Task = {
        id: '123',
        kind: 'task',
        contextId: 'ctx1',
        status: { state: 'working' },
      };
      transport.getTask.resolves(task);

      const result = await client.getTask(params);

      expect(transport.getTask.calledOnceWith(params)).to.be.true;
      expect(result).to.deep.equal({ ...task, metadata: { foo: 'bar' } });
    });

    it('should modify options', async () => {
      const config: ClientConfig = {
        interceptors: [
          {
            before: async (args) => {
              args.options = { context: new Map([['foo', 'bar']]) };
            },
            after: async () => {},
          },
        ],
      };
      client = new Client(transport, agentCard, config);
      const params: TaskQueryParams = { id: '123' };
      const task: Task = {
        id: '123',
        kind: 'task',
        contextId: 'ctx1',
        status: { state: 'working' },
      };
      transport.getTask.resolves(task);

      const result = await client.getTask(params);

      expect(transport.getTask.calledOnceWith(params, { context: new Map([['foo', 'bar']]) })).to.be
        .true;
      expect(result).to.equal(task);
    });

    it('should return early from before', async () => {
      const task: Task = {
        id: '123',
        kind: 'task',
        contextId: 'ctx1',
        status: { state: 'working' },
      };
      const config: ClientConfig = {
        interceptors: [
          {
            before: async (args) => {
              args.earlyReturn = {
                method: 'getTask',
                value: task,
              };
            },
            after: async () => {},
          },
          {
            before: async (args) => {
              if (args.input.method === 'getTask') {
                args.input.value = { ...args.input.value, metadata: { foo: 'bar' } };
              }
            },
            after: async () => {},
          },
        ],
      };
      client = new Client(transport, agentCard, config);
      const params: TaskQueryParams = { id: '123' };
      transport.getTask.resolves(task);

      const result = await client.getTask(params);

      expect(transport.getTask.notCalled).to.be.true;
      expect(result).to.equal(task);
    });

    it('should return early from after', async () => {
      const task: Task = {
        id: '123',
        kind: 'task',
        contextId: 'ctx1',
        status: { state: 'working' },
      };
      const config: ClientConfig = {
        interceptors: [
          {
            before: async () => {},
            after: async (args) => {
              args.earlyReturn = true;
            },
          },
          {
            before: async () => {},
            after: async (args) => {
              if (args.result.method === 'getTask') {
                args.result.value = { ...args.result.value, metadata: { foo: 'bar' } };
              }
            },
          },
        ],
      };
      client = new Client(transport, agentCard, config);
      const params: TaskQueryParams = { id: '123' };
      transport.getTask.resolves(task);

      const result = await client.getTask(params);

      expect(transport.getTask.calledOnceWith(params)).to.be.true;
      expect(result).to.equal(task);
    });

    it('should run after for interceptors executed in before for early return', async () => {
      const task: Task = {
        id: '123',
        kind: 'task',
        contextId: 'ctx1',
        status: { state: 'working' },
      };
      let firstAfterCalled = false;
      let secondAfterCalled = false;
      let thirdAfterCalled = false;
      const config: ClientConfig = {
        interceptors: [
          {
            before: async () => {},
            after: async () => {
              firstAfterCalled = true;
            },
          },
          {
            before: async (args) => {
              if (args.input.method === 'getTask') {
                args.earlyReturn = {
                  method: 'getTask',
                  value: task,
                };
              }
            },
            after: async () => {
              secondAfterCalled = true;
            },
          },
          {
            before: async () => {},
            after: async () => {
              thirdAfterCalled = true;
            },
          },
        ],
      };
      client = new Client(transport, agentCard, config);
      const params: TaskQueryParams = { id: '123' };
      transport.getTask.resolves(task);

      const result = await client.getTask(params);

      expect(transport.getTask.notCalled).to.be.true;
      expect(firstAfterCalled).to.be.true;
      expect(secondAfterCalled).to.be.true;
      expect(thirdAfterCalled).to.be.false;
      expect(result).to.equal(task);
    });

    it('should intercept each iterator item', async () => {
      const params: MessageSendParams = {
        message: { kind: 'message', messageId: '1', role: 'user', parts: [] },
      };
      const events: A2AStreamEventData[] = [
        {
          kind: 'status-update',
          taskId: '123',
          contextId: 'ctx1',
          final: false,
          status: { state: 'working' },
        },
        {
          kind: 'status-update',
          taskId: '123',
          contextId: 'ctx1',
          final: false,
          status: { state: 'completed' },
        },
      ];
      async function* stream() {
        yield* events;
      }
      transport.sendMessageStream.returns(stream());
      const config: ClientConfig = {
        interceptors: [
          {
            before: async () => {},
            after: async (args) => {
              if (args.result.method === 'sendMessageStream') {
                args.result.value = {
                  ...args.result.value,
                  metadata: { foo: 'bar' },
                };
              }
            },
          },
        ],
      };
      client = new Client(transport, agentCard, config);

      const result = client.sendMessageStream(params);

      const got = [];
      for await (const event of result) {
        got.push(event);
      }
      const expectedParams = {
        ...params,
        configuration: { ...params.configuration, blocking: true },
      };
      expect(transport.sendMessageStream.calledOnceWith(expectedParams)).to.be.true;
      expect(got).to.deep.equal(events.map((event) => ({ ...event, metadata: { foo: 'bar' } })));
    });

<<<<<<< HEAD
    it('should return early from iterator (before)', async () => {
      const params: MessageSendParams = {
        message: { kind: 'message', messageId: '1', role: 'user', parts: [] },
      };
      const events: A2AStreamEventData[] = [
        {
          kind: 'status-update',
          taskId: '123',
          contextId: 'ctx1',
          final: false,
          status: { state: 'working' },
        },
        {
          kind: 'status-update',
          taskId: '123',
          contextId: 'ctx1',
          final: false,
          status: { state: 'completed' },
        },
      ];
      async function* stream() {
        yield* events;
      }
      transport.sendMessageStream.returns(stream());
      const config: ClientConfig = {
        interceptors: [
          {
            before: async (args) => {
              if (args.input.method === 'sendMessageStream') {
                args.earlyReturn = {
                  method: 'sendMessageStream',
                  value: events[0],
                };
              }
            },
            after: async () => {},
          },
        ],
      };
      client = new Client(transport, agentCard, config);
=======
    it('should intercept after non-streaming sendMessage for sendMessageStream', async () => {
      const params: MessageSendParams = {
        message: { kind: 'message', messageId: '1', role: 'user', parts: [] },
      };
      const message: Message = {
        kind: 'message',
        messageId: '2',
        role: 'agent',
        parts: [],
      };
      transport.sendMessage.resolves(message);
      const config: ClientConfig = {
        interceptors: [
          {
            before: async () => {},
            after: async (args) => {
              if (args.result.method === 'sendMessageStream') {
                args.result.value = { ...args.result.value, metadata: { foo: 'bar' } };
              }
            },
          },
        ],
      };
      client = new Client(transport, { ...agentCard, capabilities: { streaming: false } }, config);
>>>>>>> 83072f6d

      const result = client.sendMessageStream(params);

      const got = [];
      for await (const event of result) {
        got.push(event);
      }
<<<<<<< HEAD
      expect(transport.sendMessageStream.notCalled).to.be.true;
      expect(got).to.deep.equal([events[0]]);
    });

    it('should return early from iterator (after)', async () => {
      const params: MessageSendParams = {
        message: { kind: 'message', messageId: '1', role: 'user', parts: [] },
      };
      const events: A2AStreamEventData[] = [
        {
          kind: 'status-update',
          taskId: '123',
          contextId: 'ctx1',
          final: false,
          status: { state: 'working' },
        },
        {
          kind: 'status-update',
          taskId: '123',
          contextId: 'ctx1',
          final: false,
          status: { state: 'completed' },
        },
      ];
      async function* stream() {
        yield* events;
      }
      transport.sendMessageStream.returns(stream());
      const config: ClientConfig = {
        interceptors: [
          {
            before: async () => {},
            after: async (args) => {
              if (args.result.method === 'sendMessageStream') {
                if (
                  args.result.value.kind === 'status-update' &&
                  args.result.value.status.state === 'working'
                ) {
                  args.earlyReturn = true;
                }
              }
            },
          },
        ],
      };
      client = new Client(transport, agentCard, config);

      const result = client.sendMessageStream(params);

      const got = [];
      for await (const event of result) {
        got.push(event);
      }
      const expectedParams = {
        ...params,
        configuration: { ...params.configuration, blocking: true },
      };
      expect(transport.sendMessageStream.calledOnceWith(expectedParams)).to.be.true;
      expect(got).to.deep.equal([events[0]]);
=======
      expect(got).to.deep.equal([{ ...message, metadata: { foo: 'bar' } }]);
    });

    const iteratorsTests = [
      {
        name: 'sendMessageStream',
        transportStubGetter: (t: sinon.SinonStubbedInstance<Transport>): sinon.SinonStub =>
          t.sendMessageStream,
        caller: (c: Client): AsyncGenerator<A2AStreamEventData> =>
          c.sendMessageStream({
            message: { kind: 'message', messageId: '1', role: 'user', parts: [] },
          }),
      },
      {
        name: 'resubscribeTask',
        transportStubGetter: (t: sinon.SinonStubbedInstance<Transport>): sinon.SinonStub =>
          t.resubscribeTask,
        caller: (c: Client): AsyncGenerator<A2AStreamEventData> => c.resubscribeTask({ id: '123' }),
      },
    ];

    iteratorsTests.forEach((test) => {
      describe(test.name, () => {
        it('should return early from iterator (before)', async () => {
          const events: A2AStreamEventData[] = [
            {
              kind: 'status-update',
              taskId: '123',
              contextId: 'ctx1',
              final: false,
              status: { state: 'working' },
            },
            {
              kind: 'status-update',
              taskId: '123',
              contextId: 'ctx1',
              final: false,
              status: { state: 'completed' },
            },
          ];
          async function* stream() {
            yield* events;
          }
          const transportStub = test.transportStubGetter(transport);
          transportStub.returns(stream());
          let firstAfterCalled = false;
          let secondAfterCalled = false;
          let thirdAfterCalled = false;
          const config: ClientConfig = {
            interceptors: [
              {
                before: async () => {},
                after: async () => {
                  firstAfterCalled = true;
                },
              },
              {
                before: async (args) => {
                  if (args.input.method === test.name) {
                    args.earlyReturn = {
                      method: args.input.method,
                      value: events[0],
                    } as ClientCallResult;
                  }
                },
                after: async () => {
                  secondAfterCalled = true;
                },
              },
              {
                before: async () => {},
                after: async () => {
                  thirdAfterCalled = true;
                },
              },
            ],
          };
          client = new Client(transport, agentCard, config);

          const result = test.caller(client);

          const got = [];
          for await (const event of result) {
            got.push(event);
          }
          expect(transportStub.notCalled).to.be.true;
          expect(got).to.deep.equal([events[0]]);
          expect(firstAfterCalled).to.be.true;
          expect(secondAfterCalled).to.be.true;
          expect(thirdAfterCalled).to.be.false;
        });

        it('should return early from iterator (after)', async () => {
          const events: A2AStreamEventData[] = [
            {
              kind: 'status-update',
              taskId: '123',
              contextId: 'ctx1',
              final: false,
              status: { state: 'working' },
            },
            {
              kind: 'status-update',
              taskId: '123',
              contextId: 'ctx1',
              final: false,
              status: { state: 'completed' },
            },
          ];
          async function* stream() {
            yield* events;
          }
          const transportStub = test.transportStubGetter(transport);
          transportStub.returns(stream());
          const config: ClientConfig = {
            interceptors: [
              {
                before: async () => {},
                after: async (args) => {
                  if (args.result.method === test.name) {
                    const event = args.result.value as A2AStreamEventData;
                    if (event.kind === 'status-update' && event.status.state === 'working') {
                      args.earlyReturn = true;
                    }
                  }
                },
              },
            ],
          };
          client = new Client(transport, agentCard, config);

          const result = test.caller(client);

          const got = [];
          for await (const event of result) {
            got.push(event);
          }
          expect(transportStub.calledOnce).to.be.true;
          expect(got).to.deep.equal([events[0]]);
        });
      });
>>>>>>> 83072f6d
    });
  });
});<|MERGE_RESOLUTION|>--- conflicted
+++ resolved
@@ -641,48 +641,6 @@
       expect(got).to.deep.equal(events.map((event) => ({ ...event, metadata: { foo: 'bar' } })));
     });
 
-<<<<<<< HEAD
-    it('should return early from iterator (before)', async () => {
-      const params: MessageSendParams = {
-        message: { kind: 'message', messageId: '1', role: 'user', parts: [] },
-      };
-      const events: A2AStreamEventData[] = [
-        {
-          kind: 'status-update',
-          taskId: '123',
-          contextId: 'ctx1',
-          final: false,
-          status: { state: 'working' },
-        },
-        {
-          kind: 'status-update',
-          taskId: '123',
-          contextId: 'ctx1',
-          final: false,
-          status: { state: 'completed' },
-        },
-      ];
-      async function* stream() {
-        yield* events;
-      }
-      transport.sendMessageStream.returns(stream());
-      const config: ClientConfig = {
-        interceptors: [
-          {
-            before: async (args) => {
-              if (args.input.method === 'sendMessageStream') {
-                args.earlyReturn = {
-                  method: 'sendMessageStream',
-                  value: events[0],
-                };
-              }
-            },
-            after: async () => {},
-          },
-        ],
-      };
-      client = new Client(transport, agentCard, config);
-=======
     it('should intercept after non-streaming sendMessage for sendMessageStream', async () => {
       const params: MessageSendParams = {
         message: { kind: 'message', messageId: '1', role: 'user', parts: [] },
@@ -707,7 +665,6 @@
         ],
       };
       client = new Client(transport, { ...agentCard, capabilities: { streaming: false } }, config);
->>>>>>> 83072f6d
 
       const result = client.sendMessageStream(params);
 
@@ -715,67 +672,6 @@
       for await (const event of result) {
         got.push(event);
       }
-<<<<<<< HEAD
-      expect(transport.sendMessageStream.notCalled).to.be.true;
-      expect(got).to.deep.equal([events[0]]);
-    });
-
-    it('should return early from iterator (after)', async () => {
-      const params: MessageSendParams = {
-        message: { kind: 'message', messageId: '1', role: 'user', parts: [] },
-      };
-      const events: A2AStreamEventData[] = [
-        {
-          kind: 'status-update',
-          taskId: '123',
-          contextId: 'ctx1',
-          final: false,
-          status: { state: 'working' },
-        },
-        {
-          kind: 'status-update',
-          taskId: '123',
-          contextId: 'ctx1',
-          final: false,
-          status: { state: 'completed' },
-        },
-      ];
-      async function* stream() {
-        yield* events;
-      }
-      transport.sendMessageStream.returns(stream());
-      const config: ClientConfig = {
-        interceptors: [
-          {
-            before: async () => {},
-            after: async (args) => {
-              if (args.result.method === 'sendMessageStream') {
-                if (
-                  args.result.value.kind === 'status-update' &&
-                  args.result.value.status.state === 'working'
-                ) {
-                  args.earlyReturn = true;
-                }
-              }
-            },
-          },
-        ],
-      };
-      client = new Client(transport, agentCard, config);
-
-      const result = client.sendMessageStream(params);
-
-      const got = [];
-      for await (const event of result) {
-        got.push(event);
-      }
-      const expectedParams = {
-        ...params,
-        configuration: { ...params.configuration, blocking: true },
-      };
-      expect(transport.sendMessageStream.calledOnceWith(expectedParams)).to.be.true;
-      expect(got).to.deep.equal([events[0]]);
-=======
       expect(got).to.deep.equal([{ ...message, metadata: { foo: 'bar' } }]);
     });
 
@@ -917,7 +813,6 @@
           expect(got).to.deep.equal([events[0]]);
         });
       });
->>>>>>> 83072f6d
     });
   });
 });