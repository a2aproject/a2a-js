import 'mocha';
import { assert, expect } from 'chai';
import sinon, { SinonStub, SinonFakeTimers } from 'sinon';

import { AgentExecutor } from '../../src/server/agent_execution/agent_executor.js';
import {
  TaskStore,
  InMemoryTaskStore,
  DefaultRequestHandler,
  ExecutionEventQueue,
  A2AError,
  InMemoryPushNotificationStore,
  RequestContext,
  ExecutionEventBus,
} from '../../src/server/index.js';
import {
  AgentCard,
  Artifact,
  DeleteTaskPushNotificationConfigParams,
  GetTaskPushNotificationConfigParams,
  ListTaskPushNotificationConfigParams,
  Message,
  MessageSendParams,
  PushNotificationConfig,
  Task,
  TaskPushNotificationConfig,
  TaskState,
  TaskStatusUpdateEvent,
} from '../../src/index.js';
import {
  DefaultExecutionEventBusManager,
  ExecutionEventBusManager,
} from '../../src/server/events/execution_event_bus_manager.js';
import { A2ARequestHandler } from '../../src/server/request_handler/a2a_request_handler.js';
import {
  MockAgentExecutor,
  CancellableMockAgentExecutor,
  fakeTaskExecute,
  FailingCancellableMockAgentExecutor,
} from './mocks/agent-executor.mock.js';
import { MockPushNotificationSender } from './mocks/push_notification_sender.mock.js';
import { ServerCallContext } from '../../src/server/context.js';
<<<<<<< HEAD
import { MockTaskStore } from './mocks/task_store.mock.js';
import { Mock } from 'node:test';
import { TextPart } from 'genkit/model';
=======
>>>>>>> 542c5fba

describe('DefaultRequestHandler as A2ARequestHandler', () => {
  let handler: A2ARequestHandler;
  let mockTaskStore: TaskStore;
  let mockAgentExecutor: AgentExecutor;
  let executionEventBusManager: ExecutionEventBusManager;
  let clock: SinonFakeTimers;
<<<<<<< HEAD
  let unhandledRejectionSpy: sinon.SinonSpy;
=======
>>>>>>> 542c5fba

  const testAgentCard: AgentCard = {
    name: 'Test Agent',
    description: 'An agent for testing purposes',
    url: 'http://localhost:8080',
    version: '1.0.0',
    protocolVersion: '0.3.0',
    capabilities: {
      extensions: [{ uri: 'requested-extension-uri' }],
      streaming: true,
      pushNotifications: true,
    },
    defaultInputModes: ['text/plain'],
    defaultOutputModes: ['text/plain'],
    skills: [
      {
        id: 'test-skill',
        name: 'Test Skill',
        description: 'A skill for testing',
        tags: ['test'],
      },
    ],
  };

  // Before each test, reset the components to a clean state
  beforeEach(() => {
    mockTaskStore = new InMemoryTaskStore();
    // Default mock for most tests
    mockAgentExecutor = new MockAgentExecutor();
    executionEventBusManager = new DefaultExecutionEventBusManager();
    handler = new DefaultRequestHandler(
      testAgentCard,
      mockTaskStore,
      mockAgentExecutor,
      executionEventBusManager
    );
  });

  // After each test, restore any sinon fakes or stubs
  afterEach(() => {
    sinon.restore();
    if (clock) {
      clock.restore();
    }
  });

  // Helper function to create a basic user message
  const createTestMessage = (id: string, text: string): Message => ({
    messageId: id,
    role: 'user',
    parts: [{ kind: 'text', text }],
    kind: 'message',
  });

  it('sendMessage: should return a simple message response', async () => {
    const params: MessageSendParams = {
      message: createTestMessage('msg-1', 'Hello'),
<<<<<<< HEAD
    };

    const agentResponse: Message = {
      messageId: 'agent-msg-1',
      role: 'agent',
      parts: [{ kind: 'text', text: 'Hi there!' }],
      kind: 'message',
    };

    (mockAgentExecutor as MockAgentExecutor).execute.callsFake(async (ctx, bus) => {
      bus.publish(agentResponse);
      bus.finished();
    });

    const result = await handler.sendMessage(params);

    assert.deepEqual(result, agentResponse, "The result should be the agent's message");
    assert.isTrue(
      (mockAgentExecutor as MockAgentExecutor).execute.calledOnce,
      'AgentExecutor.execute should be called once'
    );
  });

  it('sendMessage: (blocking) should return a task in a completed state with an artifact', async () => {
    const params: MessageSendParams = {
      message: createTestMessage('msg-2', 'Do a task'),
    };

    const taskId = 'task-123';
    const contextId = 'ctx-abc';
    const testArtifact: Artifact = {
      artifactId: 'artifact-1',
      name: 'Test Document',
      description: 'A test artifact.',
      parts: [{ kind: 'text', text: 'This is the content of the artifact.' }],
    };

    (mockAgentExecutor as MockAgentExecutor).execute.callsFake(async (ctx, bus) => {
      bus.publish({
        id: taskId,
        contextId,
        status: { state: 'submitted' },
        kind: 'task',
      });
      bus.publish({
        taskId,
        contextId,
        kind: 'status-update',
        status: { state: 'working' },
        final: false,
      });
      bus.publish({
        taskId,
        contextId,
        kind: 'artifact-update',
        artifact: testArtifact,
      });
      bus.publish({
        taskId,
        contextId,
        kind: 'status-update',
        status: {
          state: 'completed',
          message: {
            role: 'agent',
            parts: [{ kind: 'text', text: 'Done!' }],
            messageId: 'agent-msg-2',
            kind: 'message',
          },
        },
        final: true,
      });
      bus.finished();
    });

    const result = await handler.sendMessage(params);
    const taskResult = result as Task;

    assert.equal(taskResult.kind, 'task');
    assert.equal(taskResult.id, taskId);
    assert.equal(taskResult.status.state, 'completed');
    assert.isDefined(taskResult.artifacts, 'Task result should have artifacts');
    assert.isArray(taskResult.artifacts);
    assert.lengthOf(taskResult.artifacts!, 1);
    assert.deepEqual(taskResult.artifacts![0], testArtifact);
  });

  it('sendMessage: should handle agent execution failure for blocking calls', async () => {
    const errorMessage = 'Agent failed!';
    (mockAgentExecutor as MockAgentExecutor).execute.rejects(new Error(errorMessage));

    // Test blocking case
    const blockingParams: MessageSendParams = {
      message: createTestMessage('msg-fail-block', 'Test failure blocking'),
    };

    const blockingResult = await handler.sendMessage(blockingParams);
    const blockingTask = blockingResult as Task;
    assert.equal(blockingTask.kind, 'task', 'Result should be a task');
    assert.equal(blockingTask.status.state, 'failed', 'Task status should be failed');
    assert.include(
      (blockingTask.status.message?.parts[0] as any).text,
      errorMessage,
      'Error message should be in the status'
    );
  });

  it('sendMessage: (non-blocking) should return first task event immediately and process full task in background', async () => {
    clock = sinon.useFakeTimers();
    const saveSpy = sinon.spy(mockTaskStore, 'save');

    const params: MessageSendParams = {
      message: createTestMessage('msg-nonblock', 'Do a long task'),
      configuration: { blocking: false, acceptedOutputModes: [] },
    };

    const taskId = 'task-nonblock-123';
    const contextId = 'ctx-nonblock-abc';

    (mockAgentExecutor as MockAgentExecutor).execute.callsFake(async (ctx, bus) => {
      // First event is the task creation, which should be returned immediately
      bus.publish({
        id: taskId,
        contextId,
        status: { state: 'submitted' },
        kind: 'task',
      });

      // Simulate work before publishing more events
      await clock.tickAsync(500);

      bus.publish({
        taskId,
        contextId,
        kind: 'status-update',
        status: { state: 'completed' },
        final: true,
      });
      bus.finished();
    });

    // This call should return as soon as the first 'task' event is published
    const immediateResult = await handler.sendMessage(params);

    // Assert that we got the initial task object back right away
    const taskResult = immediateResult as Task;
    assert.equal(taskResult.kind, 'task');
    assert.equal(taskResult.id, taskId);
    assert.equal(
      taskResult.status.state,
      'submitted',
      "Should return immediately with 'submitted' state"
    );

    // The background processing should not have completed yet
    assert.isTrue(saveSpy.calledOnce, 'Save should be called for the initial task creation');
    assert.equal(saveSpy.firstCall.args[0].status.state, 'submitted');

    // Allow the background processing to complete
    await clock.runAllAsync();

    // Now, check the final state in the store to ensure background processing finished
    const finalTask = await mockTaskStore.load(taskId);
    assert.isDefined(finalTask);
    assert.equal(
      finalTask!.status.state,
      'completed',
      "Task should be 'completed' in the store after background processing"
    );
    assert.isTrue(saveSpy.calledTwice, 'Save should be called twice (submitted and completed)');
    assert.equal(saveSpy.secondCall.args[0].status.state, 'completed');
  });

  it('sendMessage: (non-blocking) should handle failure in event loop after successfull task event', async () => {
    clock = sinon.useFakeTimers();

    const mockTaskStore = new MockTaskStore();
    const handler = new DefaultRequestHandler(
      testAgentCard,
      mockTaskStore,
      mockAgentExecutor,
      executionEventBusManager,
    );

    const params: MessageSendParams = {
      message: createTestMessage('msg-nonblock', 'Do a long task'),
      configuration: { 
        blocking: false, 
        acceptedOutputModes: []
      },
    };

    const taskId = 'task-nonblock-123';
    const contextId = 'ctx-nonblock-abc';
    (mockAgentExecutor as MockAgentExecutor).execute.callsFake(async (ctx, bus) => {
      // First event is the task creation, which should be returned immediately
=======
    };

    const agentResponse: Message = {
      messageId: 'agent-msg-1',
      role: 'agent',
      parts: [{ kind: 'text', text: 'Hi there!' }],
      kind: 'message',
    };

    (mockAgentExecutor as MockAgentExecutor).execute.callsFake(async (ctx, bus) => {
      bus.publish(agentResponse);
      bus.finished();
    });

    const result = await handler.sendMessage(params);

    assert.deepEqual(result, agentResponse, "The result should be the agent's message");
    assert.isTrue(
      (mockAgentExecutor as MockAgentExecutor).execute.calledOnce,
      'AgentExecutor.execute should be called once'
    );
  });

  it('sendMessage: (blocking) should return a task in a completed state with an artifact', async () => {
    const params: MessageSendParams = {
      message: createTestMessage('msg-2', 'Do a task'),
    };

    const taskId = 'task-123';
    const contextId = 'ctx-abc';
    const testArtifact: Artifact = {
      artifactId: 'artifact-1',
      name: 'Test Document',
      description: 'A test artifact.',
      parts: [{ kind: 'text', text: 'This is the content of the artifact.' }],
    };

    (mockAgentExecutor as MockAgentExecutor).execute.callsFake(async (ctx, bus) => {
>>>>>>> 542c5fba
      bus.publish({
        id: taskId,
        contextId,
        status: { state: 'submitted' },
        kind: 'task',
      });
<<<<<<< HEAD

      // Simulate work before publishing more events
      await clock.tickAsync(500);

=======
>>>>>>> 542c5fba
      bus.publish({
        taskId,
        contextId,
        kind: 'status-update',
<<<<<<< HEAD
        status: { state: 'completed' },
=======
        status: { state: 'working' },
        final: false,
      });
      bus.publish({
        taskId,
        contextId,
        kind: 'artifact-update',
        artifact: testArtifact,
      });
      bus.publish({
        taskId,
        contextId,
        kind: 'status-update',
        status: {
          state: 'completed',
          message: {
            role: 'agent',
            parts: [{ kind: 'text', text: 'Done!' }],
            messageId: 'agent-msg-2',
            kind: 'message',
          },
        },
>>>>>>> 542c5fba
        final: true,
      });
      bus.finished();
    });

<<<<<<< HEAD
    let finalTaskSaved : Task | undefined;
    const errorMessage = 'Error thrown on saving completed task notification';
    (mockTaskStore as MockTaskStore).save.callsFake(async (task) => {
      if(task.status.state == 'completed'){
        throw new Error(errorMessage)
      }

      if(task.status.state == 'failed'){
        finalTaskSaved = task;
      }
=======
    const result = await handler.sendMessage(params);
    const taskResult = result as Task;

    assert.equal(taskResult.kind, 'task');
    assert.equal(taskResult.id, taskId);
    assert.equal(taskResult.status.state, 'completed');
    assert.isDefined(taskResult.artifacts, 'Task result should have artifacts');
    assert.isArray(taskResult.artifacts);
    assert.lengthOf(taskResult.artifacts!, 1);
    assert.deepEqual(taskResult.artifacts![0], testArtifact);
  });

  it('sendMessage: should handle agent execution failure for blocking calls', async () => {
    const errorMessage = 'Agent failed!';
    (mockAgentExecutor as MockAgentExecutor).execute.rejects(new Error(errorMessage));

    // Test blocking case
    const blockingParams: MessageSendParams = {
      message: createTestMessage('msg-fail-block', 'Test failure blocking'),
    };

    const blockingResult = await handler.sendMessage(blockingParams);
    const blockingTask = blockingResult as Task;
    assert.equal(blockingTask.kind, 'task', 'Result should be a task');
    assert.equal(blockingTask.status.state, 'failed', 'Task status should be failed');
    assert.include(
      (blockingTask.status.message?.parts[0] as any).text,
      errorMessage,
      'Error message should be in the status'
    );
  });

  it('sendMessage: (non-blocking) should return first task event immediately and process full task in background', async () => {
    clock = sinon.useFakeTimers();
    const saveSpy = sinon.spy(mockTaskStore, 'save');

    const params: MessageSendParams = {
      message: createTestMessage('msg-nonblock', 'Do a long task'),
      configuration: { blocking: false, acceptedOutputModes: [] },
    };

    const taskId = 'task-nonblock-123';
    const contextId = 'ctx-nonblock-abc';

    (mockAgentExecutor as MockAgentExecutor).execute.callsFake(async (ctx, bus) => {
      // First event is the task creation, which should be returned immediately
      bus.publish({
        id: taskId,
        contextId,
        status: { state: 'submitted' },
        kind: 'task',
      });

      // Simulate work before publishing more events
      await clock.tickAsync(500);

      bus.publish({
        taskId,
        contextId,
        kind: 'status-update',
        status: { state: 'completed' },
        final: true,
      });
      bus.finished();
>>>>>>> 542c5fba
    });

    // This call should return as soon as the first 'task' event is published
    const immediateResult = await handler.sendMessage(params);

    // Assert that we got the initial task object back right away
    const taskResult = immediateResult as Task;
    assert.equal(taskResult.kind, 'task');
    assert.equal(taskResult.id, taskId);
    assert.equal(
      taskResult.status.state,
      'submitted',
      "Should return immediately with 'submitted' state"
    );

<<<<<<< HEAD
    // Allow the background processing to complete
    await clock.runAllAsync();

    assert.equal(finalTaskSaved!.status.state, 'failed');
    assert.equal(finalTaskSaved!.id, taskId)
    assert.equal(finalTaskSaved!.contextId, contextId)
    assert.equal(finalTaskSaved!.status.message!.role, 'agent');
    assert.equal((finalTaskSaved!.status.message!.parts[0] as TextPart).text, `Event processing loop failed: ${errorMessage}`)
  });


=======
    // The background processing should not have completed yet
    assert.isTrue(saveSpy.calledOnce, 'Save should be called for the initial task creation');
    assert.equal(saveSpy.firstCall.args[0].status.state, 'submitted');

    // Allow the background processing to complete
    await clock.runAllAsync();

    // Now, check the final state in the store to ensure background processing finished
    const finalTask = await mockTaskStore.load(taskId);
    assert.isDefined(finalTask);
    assert.equal(
      finalTask!.status.state,
      'completed',
      "Task should be 'completed' in the store after background processing"
    );
    assert.isTrue(saveSpy.calledTwice, 'Save should be called twice (submitted and completed)');
    assert.equal(saveSpy.secondCall.args[0].status.state, 'completed');
  });

>>>>>>> 542c5fba
  it('sendMessage: should handle agent execution failure for non-blocking calls', async () => {
    const errorMessage = 'Agent failed!';
    (mockAgentExecutor as MockAgentExecutor).execute.rejects(new Error(errorMessage));

    // Test non-blocking case
    const nonBlockingParams: MessageSendParams = {
      message: createTestMessage('msg-fail-nonblock', 'Test failure non-blocking'),
      configuration: { blocking: false, acceptedOutputModes: [] },
    };
<<<<<<< HEAD

    const nonBlockingResult = await handler.sendMessage(nonBlockingParams);
    const nonBlockingTask = nonBlockingResult as Task;
    assert.equal(nonBlockingTask.kind, 'task', 'Result should be a task');
    assert.equal(nonBlockingTask.status.state, 'failed', 'Task status should be failed');
    assert.include(
      (nonBlockingTask.status.message?.parts[0] as any).text,
      errorMessage,
      'Error message should be in the status'
    );
  });

  it('sendMessage: should return second task with full history if message is sent to an existing, non-terminal task', async () => {
    const contextId = 'ctx-history-abc';

    // First message
    const firstMessage = createTestMessage('msg-1', 'Message 1');
    firstMessage.contextId = contextId;
    const firstParams: MessageSendParams = {
      message: firstMessage,
    };

=======

    const nonBlockingResult = await handler.sendMessage(nonBlockingParams);
    const nonBlockingTask = nonBlockingResult as Task;
    assert.equal(nonBlockingTask.kind, 'task', 'Result should be a task');
    assert.equal(nonBlockingTask.status.state, 'failed', 'Task status should be failed');
    assert.include(
      (nonBlockingTask.status.message?.parts[0] as any).text,
      errorMessage,
      'Error message should be in the status'
    );
  });

  it('sendMessage: should return second task with full history if message is sent to an existing, non-terminal task', async () => {
    const contextId = 'ctx-history-abc';

    // First message
    const firstMessage = createTestMessage('msg-1', 'Message 1');
    firstMessage.contextId = contextId;
    const firstParams: MessageSendParams = {
      message: firstMessage,
    };

>>>>>>> 542c5fba
    let taskId: string;

    (mockAgentExecutor as MockAgentExecutor).execute.callsFake(async (ctx, bus) => {
      taskId = ctx.taskId;

      // Publish task creation
      bus.publish({
        id: taskId,
        contextId,
        status: { state: 'submitted' },
        kind: 'task',
      });

      // Publish working status
      bus.publish({
        taskId,
        contextId,
        kind: 'status-update',
        status: { state: 'working' },
        final: false,
      });

      // Mark as input-required with agent response message
      bus.publish({
        taskId,
        contextId,
        kind: 'status-update',
        status: {
          state: 'input-required',
          message: {
            messageId: 'agent-msg-1',
            role: 'agent',
            parts: [{ kind: 'text', text: 'Response to message 1' }],
            kind: 'message',
            taskId,
            contextId,
          },
        },
        final: true,
      });
      bus.finished();
    });

    const firstResult = await handler.sendMessage(firstParams);
    const firstTask = firstResult as Task;

    // Check the first result is a task with `input-required` status
    assert.equal(firstTask.kind, 'task');
    assert.equal(firstTask.status.state, 'input-required');

    // Check the history
    assert.isDefined(firstTask.history, 'First task should have history');
    assert.lengthOf(
      firstTask.history!,
      2,
      'First task history should contain user message and agent message'
    );
    assert.equal(
      firstTask.history![0].messageId,
      'msg-1',
      'First history item should be user message'
    );
    assert.equal(
      firstTask.history![1].messageId,
      'agent-msg-1',
      'Second history item should be agent message'
    );

    // Second message
    const secondMessage = createTestMessage('msg-2', 'Message 2');
    secondMessage.contextId = contextId;
    secondMessage.taskId = firstTask.id;

    const secondParams: MessageSendParams = {
      message: secondMessage,
    };

    (mockAgentExecutor as MockAgentExecutor).execute.callsFake(async (ctx, bus) => {
      // Publish a status update with working state
      bus.publish({
        taskId,
        contextId,
        kind: 'status-update',
        status: { state: 'working' },
        final: false,
      });

      // Publish a status update with working state and message
      bus.publish({
        taskId,
        contextId,
        kind: 'status-update',
        status: {
          state: 'working',
          message: {
            messageId: 'agent-msg-2',
            role: 'agent',
            parts: [{ kind: 'text', text: 'Response to message 2' }],
            kind: 'message',
            taskId,
            contextId,
          },
        },
        final: false,
      });

      // Publish an artifact update
      bus.publish({
        taskId,
        contextId,
        kind: 'artifact-update',
        artifact: {
          artifactId: 'artifact-1',
          name: 'Test Document',
          description: 'A test artifact.',
          parts: [{ kind: 'text', text: 'This is the content of the artifact.' }],
        },
      });

      // Mark as completed
      bus.publish({
        taskId,
        contextId,
        kind: 'status-update',
        status: {
          state: 'completed',
        },
        final: true,
      });

      bus.finished();
    });

    const secondResult = await handler.sendMessage(secondParams);
    const secondTask = secondResult as Task;

    // Check the second result is a task with `completed` status
    assert.equal(secondTask.kind, 'task');
    assert.equal(secondTask.id, taskId, 'Should be the same task');
    assert.equal(secondTask.status.state, 'completed');

    // Check the history
    assert.isDefined(secondTask.history, 'Second task should have history');
    assert.lengthOf(
      secondTask.history!,
      4,
      'Second task history should contain all 4 messages (user1, agent1, user2, agent2)'
    );
    assert.equal(
      secondTask.history![0].messageId,
      'msg-1',
      'First message should be first user message'
    );
    assert.equal((secondTask.history![0].parts[0] as any).text, 'Message 1');
    assert.equal(
      secondTask.history![1].messageId,
      'agent-msg-1',
      'Second message should be first agent message'
    );
    assert.equal((secondTask.history![1].parts[0] as any).text, 'Response to message 1');
    assert.equal(
      secondTask.history![2].messageId,
      'msg-2',
      'Third message should be second user message'
    );
    assert.equal((secondTask.history![2].parts[0] as any).text, 'Message 2');
    assert.equal(
      secondTask.history![3].messageId,
      'agent-msg-2',
      'Fourth message should be second agent message'
    );
    assert.equal((secondTask.history![3].parts[0] as any).text, 'Response to message 2');
    assert.equal(secondTask.artifacts![0].artifactId, 'artifact-1', 'Artifact should be the same');
    assert.equal(
      secondTask.artifacts![0].name,
      'Test Document',
      'Artifact name should be the same'
    );
    assert.equal(
      secondTask.artifacts![0].description,
      'A test artifact.',
      'Artifact description should be the same'
    );
    assert.equal(
      (secondTask.artifacts![0].parts[0] as any).text,
      'This is the content of the artifact.',
      'Artifact content should be the same'
    );
  });

  it('sendMessage: should return second task with full history if message is sent to an existing, non-terminal task, in non-blocking mode', async () => {
    const contextId = 'ctx-history-abc';
    clock = sinon.useFakeTimers();

    // First message
    const firstMessage = createTestMessage('msg-1', 'Message 1');
    firstMessage.contextId = contextId;
    const firstParams: MessageSendParams = {
      message: firstMessage,
    };
<<<<<<< HEAD

    let taskId: string;

    (mockAgentExecutor as MockAgentExecutor).execute.callsFake(async (ctx, bus) => {
      taskId = ctx.taskId;

      // Publish task creation
      bus.publish({
        id: taskId,
        contextId,
        status: { state: 'submitted' },
        kind: 'task',
      });

      // Publish working status
=======

    let taskId: string;

    (mockAgentExecutor as MockAgentExecutor).execute.callsFake(async (ctx, bus) => {
      taskId = ctx.taskId;

      // Publish task creation
      bus.publish({
        id: taskId,
        contextId,
        status: { state: 'submitted' },
        kind: 'task',
      });

      // Publish working status
      bus.publish({
        taskId,
        contextId,
        kind: 'status-update',
        status: { state: 'working' },
        final: false,
      });

      // Mark as input-required with agent response message
      bus.publish({
        taskId,
        contextId,
        kind: 'status-update',
        status: {
          state: 'input-required',
          message: {
            messageId: 'agent-msg-1',
            role: 'agent',
            parts: [{ kind: 'text', text: 'Response to message 1' }],
            kind: 'message',
            taskId,
            contextId,
          },
        },
        final: true,
      });
      bus.finished();
    });

    const firstResult = await handler.sendMessage(firstParams);
    const firstTask = firstResult as Task;

    // Check the first result is a task with `input-required` status
    assert.equal(firstTask.kind, 'task');
    assert.equal(firstTask.status.state, 'input-required');

    // Check the history
    assert.isDefined(firstTask.history, 'First task should have history');
    assert.lengthOf(
      firstTask.history!,
      2,
      'First task history should contain user message and agent message'
    );
    assert.equal(
      firstTask.history![0].messageId,
      'msg-1',
      'First history item should be user message'
    );
    assert.equal(
      firstTask.history![1].messageId,
      'agent-msg-1',
      'Second history item should be agent message'
    );

    // Second message
    const secondMessage = createTestMessage('msg-2', 'Message 2');
    secondMessage.contextId = contextId;
    secondMessage.taskId = firstTask.id;

    const secondParams: MessageSendParams = {
      message: secondMessage,
      configuration: { blocking: false },
    };

    (mockAgentExecutor as MockAgentExecutor).execute.callsFake(async (ctx, bus) => {
      // Publish a status update with working state
>>>>>>> 542c5fba
      bus.publish({
        taskId,
        contextId,
        kind: 'status-update',
        status: { state: 'working' },
        final: false,
      });

<<<<<<< HEAD
      // Mark as input-required with agent response message
=======
      await clock.tickAsync(10);

      // Publish a status update with working state and message
>>>>>>> 542c5fba
      bus.publish({
        taskId,
        contextId,
        kind: 'status-update',
        status: {
<<<<<<< HEAD
          state: 'input-required',
          message: {
            messageId: 'agent-msg-1',
            role: 'agent',
            parts: [{ kind: 'text', text: 'Response to message 1' }],
=======
          state: 'working',
          message: {
            messageId: 'agent-msg-2',
            role: 'agent',
            parts: [{ kind: 'text', text: 'Response to message 2' }],
>>>>>>> 542c5fba
            kind: 'message',
            taskId,
            contextId,
          },
        },
<<<<<<< HEAD
        final: true,
      });
      bus.finished();
    });

    const firstResult = await handler.sendMessage(firstParams);
    const firstTask = firstResult as Task;

    // Check the first result is a task with `input-required` status
    assert.equal(firstTask.kind, 'task');
    assert.equal(firstTask.status.state, 'input-required');

    // Check the history
    assert.isDefined(firstTask.history, 'First task should have history');
    assert.lengthOf(
      firstTask.history!,
      2,
      'First task history should contain user message and agent message'
    );
    assert.equal(
      firstTask.history![0].messageId,
      'msg-1',
      'First history item should be user message'
    );
    assert.equal(
      firstTask.history![1].messageId,
      'agent-msg-1',
      'Second history item should be agent message'
    );

    // Second message
    const secondMessage = createTestMessage('msg-2', 'Message 2');
    secondMessage.contextId = contextId;
    secondMessage.taskId = firstTask.id;

    const secondParams: MessageSendParams = {
      message: secondMessage,
      configuration: { blocking: false },
    };

    (mockAgentExecutor as MockAgentExecutor).execute.callsFake(async (ctx, bus) => {
      // Publish a status update with working state
      bus.publish({
        taskId,
        contextId,
        kind: 'status-update',
        status: { state: 'working' },
        final: false,
      });

      await clock.tickAsync(10);

      // Publish a status update with working state and message
      bus.publish({
        taskId,
        contextId,
        kind: 'status-update',
        status: {
          state: 'working',
          message: {
            messageId: 'agent-msg-2',
            role: 'agent',
            parts: [{ kind: 'text', text: 'Response to message 2' }],
            kind: 'message',
            taskId,
            contextId,
          },
        },
        final: false,
      });

      // Publish an artifact update
      bus.publish({
        taskId,
        contextId,
        kind: 'artifact-update',
        artifact: {
          artifactId: 'artifact-1',
          name: 'Test Document',
          description: 'A test artifact.',
          parts: [{ kind: 'text', text: 'This is the content of the artifact.' }],
        },
      });

      // Mark as completed
      bus.publish({
        taskId,
        contextId,
        kind: 'status-update',
        status: {
          state: 'completed',
        },
        final: true,
      });

=======
        final: false,
      });

      // Publish an artifact update
      bus.publish({
        taskId,
        contextId,
        kind: 'artifact-update',
        artifact: {
          artifactId: 'artifact-1',
          name: 'Test Document',
          description: 'A test artifact.',
          parts: [{ kind: 'text', text: 'This is the content of the artifact.' }],
        },
      });

      // Mark as completed
      bus.publish({
        taskId,
        contextId,
        kind: 'status-update',
        status: {
          state: 'completed',
        },
        final: true,
      });

>>>>>>> 542c5fba
      bus.finished();
    });

    const secondResult = await handler.sendMessage(secondParams);

    // Check the second result is a task with `completed` status
    const secondTask = secondResult as Task;
    assert.equal(secondTask.kind, 'task');
    assert.equal(secondTask.id, taskId, 'Should be the same task');
    assert.equal(secondTask.status.state, 'working'); // It will receive the Task in the status of the first published event

    await clock.runAllAsync(); // give time to the second task to publish all the updates

    const finalTask = await mockTaskStore.load(taskId);

    // Check the history
    assert.equal(finalTask.status.state, 'completed');
    assert.isDefined(finalTask.history, 'Second task should have history');
    assert.lengthOf(
      finalTask.history!,
      4,
      'Second task history should contain all 4 messages (user1, agent1, user2, agent2)'
    );
    assert.equal(
      finalTask.history![0].messageId,
      'msg-1',
      'First message should be first user message'
    );
    assert.equal((finalTask.history![0].parts[0] as any).text, 'Message 1');
    assert.equal(
      finalTask.history![1].messageId,
      'agent-msg-1',
      'Second message should be first agent message'
    );
    assert.equal((finalTask.history![1].parts[0] as any).text, 'Response to message 1');
    assert.equal(
      finalTask.history![2].messageId,
      'msg-2',
      'Third message should be second user message'
    );
    assert.equal((finalTask.history![2].parts[0] as any).text, 'Message 2');
    assert.equal(
      finalTask.history![3].messageId,
      'agent-msg-2',
      'Fourth message should be second agent message'
    );
    assert.equal((finalTask.history![3].parts[0] as any).text, 'Response to message 2');
    assert.equal(finalTask.artifacts![0].artifactId, 'artifact-1', 'Artifact should be the same');
    assert.equal(finalTask.artifacts![0].name, 'Test Document', 'Artifact name should be the same');
    assert.equal(
      finalTask.artifacts![0].description,
      'A test artifact.',
      'Artifact description should be the same'
    );
    assert.equal(
      (finalTask.artifacts![0].parts[0] as any).text,
      'This is the content of the artifact.',
      'Artifact content should be the same'
    );
  });

  it('sendMessageStream: should stream submitted, working, and completed events', async () => {
    const params: MessageSendParams = {
      message: createTestMessage('msg-3', 'Stream a task'),
    };
    const taskId = 'task-stream-1';
    const contextId = 'ctx-stream-1';

    (mockAgentExecutor as MockAgentExecutor).execute.callsFake(async (ctx, bus) => {
      bus.publish({
        id: taskId,
        contextId,
        status: { state: 'submitted' },
        kind: 'task',
      });
      await new Promise((res) => setTimeout(res, 10));
      bus.publish({
        taskId,
        contextId,
        kind: 'status-update',
        status: { state: 'working' },
        final: false,
      });
      await new Promise((res) => setTimeout(res, 10));
      bus.publish({
        taskId,
        contextId,
        kind: 'status-update',
        status: { state: 'completed' },
        final: true,
      });
      bus.finished();
    });

    const eventGenerator = handler.sendMessageStream(params);
    const events = [];
    for await (const event of eventGenerator) {
      events.push(event);
    }

    assert.lengthOf(events, 3, 'Stream should yield 3 events');
    assert.equal((events[0] as Task).status.state, 'submitted');
    assert.equal((events[1] as TaskStatusUpdateEvent).status.state, 'working');
    assert.equal((events[2] as TaskStatusUpdateEvent).status.state, 'completed');
    assert.isTrue((events[2] as TaskStatusUpdateEvent).final);
  });

  it('sendMessage: should reject if task is in a terminal state', async () => {
    const taskId = 'task-terminal-1';
    const terminalStates: TaskState[] = ['completed', 'failed', 'canceled', 'rejected'];

    for (const state of terminalStates) {
      const fakeTask: Task = {
        id: taskId,
        contextId: 'ctx-terminal',
        status: { state: state as TaskState },
        kind: 'task',
      };
      await mockTaskStore.save(fakeTask);

      const params: MessageSendParams = {
        message: { ...createTestMessage('msg-1', 'test'), taskId: taskId },
      };

      try {
        await handler.sendMessage(params);
        assert.fail(`Should have thrown for state: ${state}`);
      } catch (error: any) {
        expect(error.code).to.equal(-32600); // Invalid Request
        expect(error.message).to.contain(
          `Task ${taskId} is in a terminal state (${state}) and cannot be modified.`
        );
      }
    }
  });

  it('sendMessageStream: should reject if task is in a terminal state', async () => {
    const taskId = 'task-terminal-2';
    const fakeTask: Task = {
      id: taskId,
      contextId: 'ctx-terminal-stream',
      status: { state: 'completed' },
      kind: 'task',
    };
    await mockTaskStore.save(fakeTask);
<<<<<<< HEAD

    const params: MessageSendParams = {
      message: { ...createTestMessage('msg-1', 'test'), taskId: taskId },
    };

=======

    const params: MessageSendParams = {
      message: { ...createTestMessage('msg-1', 'test'), taskId: taskId },
    };

>>>>>>> 542c5fba
    const generator = handler.sendMessageStream(params);

    try {
      await generator.next();
      assert.fail('sendMessageStream should have thrown an error');
    } catch (error: any) {
      expect(error.code).to.equal(-32600);
      expect(error.message).to.contain(
        `Task ${taskId} is in a terminal state (completed) and cannot be modified.`
      );
    }
  });

  it('sendMessageStream: should stop at input-required state', async () => {
    const params: MessageSendParams = {
      message: createTestMessage('msg-4', 'I need input'),
    };
    const taskId = 'task-input';
    const contextId = 'ctx-input';

    (mockAgentExecutor as MockAgentExecutor).execute.callsFake(async (ctx, bus) => {
      bus.publish({
        id: taskId,
        contextId,
        status: { state: 'submitted' },
        kind: 'task',
      });
      bus.publish({
        taskId,
        contextId,
        kind: 'status-update',
        status: { state: 'input-required' },
        final: true,
      });
      bus.finished();
    });

    const eventGenerator = handler.sendMessageStream(params);
    const events = [];
    for await (const event of eventGenerator) {
      events.push(event);
    }

    assert.lengthOf(events, 2);
    const lastEvent = events[1] as TaskStatusUpdateEvent;
    assert.equal(lastEvent.status.state, 'input-required');
    assert.isTrue(lastEvent.final);
  });

  it('resubscribe: should allow multiple clients to receive events for the same task', async () => {
    const saveSpy = sinon.spy(mockTaskStore, 'save');
    clock = sinon.useFakeTimers();
    const params: MessageSendParams = {
      message: createTestMessage('msg-5', 'Long running task'),
    };

    let taskId;
    let contextId;

    (mockAgentExecutor as MockAgentExecutor).execute.callsFake(async (ctx, bus) => {
      taskId = ctx.taskId;
      contextId = ctx.contextId;

      bus.publish({
        id: taskId,
        contextId,
        status: { state: 'submitted' },
        kind: 'task',
      });
      bus.publish({
        taskId,
        contextId,
        kind: 'status-update',
        status: { state: 'working' },
        final: false,
      });
      await clock.tickAsync(100);
      bus.publish({
        taskId,
        contextId,
        kind: 'status-update',
        status: { state: 'completed' },
        final: true,
      });
      bus.finished();
    });

    const stream1_generator = handler.sendMessageStream(params);
    const stream1_iterator = stream1_generator[Symbol.asyncIterator]();

    const firstEventResult = await stream1_iterator.next();
    const firstEvent = firstEventResult.value as Task;
    assert.equal(firstEvent.id, taskId, 'Should get task event first');

    const secondEventResult = await stream1_iterator.next();
    const secondEvent = secondEventResult.value as TaskStatusUpdateEvent;
    assert.equal(secondEvent.taskId, taskId, 'Should get the task status update event second');

    const stream2_generator = handler.resubscribe({ id: taskId });

    const results1: any[] = [firstEvent, secondEvent];
    const results2: any[] = [];

    const collect = async (iterator: AsyncGenerator<any>, results: any[]) => {
      for await (const res of iterator) {
        results.push(res);
      }
    };

    const p1 = collect(stream1_iterator, results1);
    const p2 = collect(stream2_generator, results2);

    await clock.runAllAsync();
    await Promise.all([p1, p2]);

    assert.equal((results1[0] as TaskStatusUpdateEvent).status.state, 'submitted');
    assert.equal((results1[1] as TaskStatusUpdateEvent).status.state, 'working');
    assert.equal((results1[2] as TaskStatusUpdateEvent).status.state, 'completed');

    // First event of resubscribe is always a task.
    assert.equal((results2[0] as Task).status.state, 'working');
    assert.equal((results2[1] as TaskStatusUpdateEvent).status.state, 'completed');

    assert.isTrue(saveSpy.calledThrice, 'TaskStore.save should be called 3 times');
    const lastSaveCall = saveSpy.lastCall.args[0];
    assert.equal(lastSaveCall.id, taskId);
    assert.equal(lastSaveCall.status.state, 'completed');
  });

  it('getTask: should return an existing task from the store', async () => {
    const fakeTask: Task = {
      id: 'task-exist',
      contextId: 'ctx-exist',
      status: { state: 'working' },
      kind: 'task',
      history: [],
    };
    await mockTaskStore.save(fakeTask);

    const result = await handler.getTask({ id: 'task-exist' });
    assert.deepEqual(result, fakeTask);
  });

  it('set/getTaskPushNotificationConfig: should save and retrieve config', async () => {
    const taskId = 'task-push-config';
    const fakeTask: Task = {
      id: taskId,
      contextId: 'ctx-push',
      status: { state: 'working' },
      kind: 'task',
    };
    await mockTaskStore.save(fakeTask);

    const pushConfig: PushNotificationConfig = {
      id: 'config-1',
      url: 'https://example.com/notify',
      token: 'secret-token',
    };

    const setParams: TaskPushNotificationConfig = {
      taskId,
      pushNotificationConfig: pushConfig,
    };
    const setResponse = await handler.setTaskPushNotificationConfig(setParams);
    assert.deepEqual(
      setResponse.pushNotificationConfig,
      pushConfig,
      'Set response should return the config'
    );

    const getParams: GetTaskPushNotificationConfigParams = {
      id: taskId,
      pushNotificationConfigId: 'config-1',
    };
    const getResponse = await handler.getTaskPushNotificationConfig(getParams);
    assert.deepEqual(
      getResponse.pushNotificationConfig,
      pushConfig,
      'Get response should return the saved config'
    );
  });

  it('set/getTaskPushNotificationConfig: should save and retrieve config by task ID for backward compatibility', async () => {
    const taskId = 'task-push-compat';
    await mockTaskStore.save({
      id: taskId,
      contextId: 'ctx-compat',
      status: { state: 'working' },
      kind: 'task',
    });

    // Config ID defaults to task ID
    const pushConfig: PushNotificationConfig = {
      url: 'https://example.com/notify-compat',
    };
    await handler.setTaskPushNotificationConfig({
      taskId,
      pushNotificationConfig: pushConfig,
    });

    const getResponse = await handler.getTaskPushNotificationConfig({
      id: taskId,
    });
    expect(getResponse.pushNotificationConfig.id).to.equal(taskId);
    expect(getResponse.pushNotificationConfig.url).to.equal(pushConfig.url);
  });

  it('setTaskPushNotificationConfig: should overwrite an existing config with the same ID', async () => {
    const taskId = 'task-overwrite';
    await mockTaskStore.save({
      id: taskId,
      contextId: 'ctx-overwrite',
      status: { state: 'working' },
      kind: 'task',
    });
    const initialConfig: PushNotificationConfig = {
      id: 'config-same',
      url: 'https://initial.url',
    };
    await handler.setTaskPushNotificationConfig({
      taskId,
      pushNotificationConfig: initialConfig,
    });

    const newConfig: PushNotificationConfig = {
      id: 'config-same',
      url: 'https://new.url',
    };
    await handler.setTaskPushNotificationConfig({
      taskId,
      pushNotificationConfig: newConfig,
    });

    const configs = await handler.listTaskPushNotificationConfigs({
      id: taskId,
<<<<<<< HEAD
    });
    expect(configs).to.have.lengthOf(1);
    expect(configs[0].pushNotificationConfig.url).to.equal('https://new.url');
  });

  it('listTaskPushNotificationConfigs: should return all configs for a task', async () => {
    const taskId = 'task-list-configs';
    await mockTaskStore.save({
      id: taskId,
      contextId: 'ctx-list',
      status: { state: 'working' },
      kind: 'task',
=======
    });
    expect(configs).to.have.lengthOf(1);
    expect(configs[0].pushNotificationConfig.url).to.equal('https://new.url');
  });

  it('listTaskPushNotificationConfigs: should return all configs for a task', async () => {
    const taskId = 'task-list-configs';
    await mockTaskStore.save({
      id: taskId,
      contextId: 'ctx-list',
      status: { state: 'working' },
      kind: 'task',
    });
    const config1: PushNotificationConfig = {
      id: 'cfg1',
      url: 'https://url1.com',
    };
    const config2: PushNotificationConfig = {
      id: 'cfg2',
      url: 'https://url2.com',
    };
    await handler.setTaskPushNotificationConfig({
      taskId,
      pushNotificationConfig: config1,
    });
    await handler.setTaskPushNotificationConfig({
      taskId,
      pushNotificationConfig: config2,
>>>>>>> 542c5fba
    });
    const config1: PushNotificationConfig = {
      id: 'cfg1',
      url: 'https://url1.com',
    };
    const config2: PushNotificationConfig = {
      id: 'cfg2',
      url: 'https://url2.com',
    };
    await handler.setTaskPushNotificationConfig({
      taskId,
      pushNotificationConfig: config1,
    });
    await handler.setTaskPushNotificationConfig({
      taskId,
      pushNotificationConfig: config2,
    });

    const listParams: ListTaskPushNotificationConfigParams = { id: taskId };
    const listResponse = await handler.listTaskPushNotificationConfigs(listParams);

<<<<<<< HEAD
=======
    const listParams: ListTaskPushNotificationConfigParams = { id: taskId };
    const listResponse = await handler.listTaskPushNotificationConfigs(listParams);

>>>>>>> 542c5fba
    expect(listResponse).to.be.an('array').with.lengthOf(2);
    assert.deepInclude(listResponse, {
      taskId,
      pushNotificationConfig: config1,
    });
    assert.deepInclude(listResponse, {
      taskId,
      pushNotificationConfig: config2,
    });
  });

  it('deleteTaskPushNotificationConfig: should remove a specific config', async () => {
    const taskId = 'task-delete-config';
    await mockTaskStore.save({
      id: taskId,
      contextId: 'ctx-delete',
      status: { state: 'working' },
      kind: 'task',
<<<<<<< HEAD
=======
    });
    const config1: PushNotificationConfig = {
      id: 'cfg-del-1',
      url: 'https://url1.com',
    };
    const config2: PushNotificationConfig = {
      id: 'cfg-del-2',
      url: 'https://url2.com',
    };
    await handler.setTaskPushNotificationConfig({
      taskId,
      pushNotificationConfig: config1,
    });
    await handler.setTaskPushNotificationConfig({
      taskId,
      pushNotificationConfig: config2,
>>>>>>> 542c5fba
    });
    const config1: PushNotificationConfig = {
      id: 'cfg-del-1',
      url: 'https://url1.com',
    };
    const config2: PushNotificationConfig = {
      id: 'cfg-del-2',
      url: 'https://url2.com',
    };
    await handler.setTaskPushNotificationConfig({
      taskId,
      pushNotificationConfig: config1,
    });
    await handler.setTaskPushNotificationConfig({
      taskId,
      pushNotificationConfig: config2,
    });

    const deleteParams: DeleteTaskPushNotificationConfigParams = {
      id: taskId,
      pushNotificationConfigId: 'cfg-del-1',
    };
    await handler.deleteTaskPushNotificationConfig(deleteParams);

<<<<<<< HEAD
=======
    const deleteParams: DeleteTaskPushNotificationConfigParams = {
      id: taskId,
      pushNotificationConfigId: 'cfg-del-1',
    };
    await handler.deleteTaskPushNotificationConfig(deleteParams);

>>>>>>> 542c5fba
    const remainingConfigs = await handler.listTaskPushNotificationConfigs({
      id: taskId,
    });
    expect(remainingConfigs).to.have.lengthOf(1);
    expect(remainingConfigs[0].pushNotificationConfig.id).to.equal('cfg-del-2');
  });

  it('deleteTaskPushNotificationConfig: should remove the whole entry if last config is deleted', async () => {
    const taskId = 'task-delete-last-config';
    await mockTaskStore.save({
      id: taskId,
      contextId: 'ctx-delete-last',
      status: { state: 'working' },
      kind: 'task',
    });
    const config: PushNotificationConfig = {
      id: 'cfg-last',
      url: 'https://last.com',
    };
    await handler.setTaskPushNotificationConfig({
      taskId,
      pushNotificationConfig: config,
    });

    await handler.deleteTaskPushNotificationConfig({
      id: taskId,
      pushNotificationConfigId: 'cfg-last',
    });

    const configs = await handler.listTaskPushNotificationConfigs({
      id: taskId,
    });
    expect(configs).to.be.an('array').with.lengthOf(0);
  });

  it('should send push notification when task update is received', async () => {
    const mockPushNotificationStore = new InMemoryPushNotificationStore();
    const mockPushNotificationSender = new MockPushNotificationSender();

    const handler = new DefaultRequestHandler(
      testAgentCard,
      mockTaskStore,
      mockAgentExecutor,
      executionEventBusManager,
      mockPushNotificationStore,
      mockPushNotificationSender
    );
    const pushNotificationConfig: PushNotificationConfig = {
      url: 'https://push-1.com',
    };
    const contextId = 'ctx-push-1';

    const params: MessageSendParams = {
      message: {
        ...createTestMessage('msg-push-1', 'Work on task with push notification'),
        contextId: contextId,
      },
      configuration: {
        pushNotificationConfig: pushNotificationConfig,
      },
    };

    let taskId: string;
    (mockAgentExecutor as MockAgentExecutor).execute.callsFake(async (ctx, bus) => {
      taskId = ctx.taskId;
      fakeTaskExecute(ctx, bus);
    });

    await handler.sendMessage(params);

    const expectedTask: Task = {
      id: taskId,
      contextId,
      status: { state: 'completed' },
      kind: 'task',
      history: [params.message as Message],
    };

    // Verify push notifications were sent with complete task objects
    assert.isTrue((mockPushNotificationSender as MockPushNotificationSender).send.calledThrice);

    // Verify first call (submitted state)
    const firstCallTask = (mockPushNotificationSender as MockPushNotificationSender).send.firstCall
      .args[0] as Task;
    const expectedFirstTask: Task = {
      ...expectedTask,
      status: { state: 'submitted' },
    };
    assert.deepEqual(firstCallTask, expectedFirstTask);

    // // Verify second call (working state)
    const secondCallTask = (mockPushNotificationSender as MockPushNotificationSender).send
      .secondCall.args[0] as Task;
    const expectedSecondTask: Task = {
      ...expectedTask,
      status: { state: 'working' },
    };
    assert.deepEqual(secondCallTask, expectedSecondTask);

    // // Verify third call (completed state)
    const thirdCallTask = (mockPushNotificationSender as MockPushNotificationSender).send.thirdCall
      .args[0] as Task;
    const expectedThirdTask: Task = {
      ...expectedTask,
      status: { state: 'completed' },
    };
    assert.deepEqual(thirdCallTask, expectedThirdTask);
  });

  it('sendMessageStream: should send push notification when task update is received', async () => {
    const mockPushNotificationStore = new InMemoryPushNotificationStore();
    const mockPushNotificationSender = new MockPushNotificationSender();

    const handler = new DefaultRequestHandler(
      testAgentCard,
      mockTaskStore,
      mockAgentExecutor,
      executionEventBusManager,
      mockPushNotificationStore,
      mockPushNotificationSender
    );
    const pushNotificationConfig: PushNotificationConfig = {
      url: 'https://push-stream-1.com',
    };

    const contextId = 'ctx-push-stream-1';

    const params: MessageSendParams = {
      message: {
        ...createTestMessage('msg-push-stream-1', 'Work on task with push notification via stream'),
        contextId: contextId,
      },
      configuration: {
        pushNotificationConfig: pushNotificationConfig,
      },
    };

    let taskId: string;
    (mockAgentExecutor as MockAgentExecutor).execute.callsFake(async (ctx, bus) => {
      taskId = ctx.taskId;
      fakeTaskExecute(ctx, bus);
    });

    const eventGenerator = handler.sendMessageStream(params);
    const events = [];
    for await (const event of eventGenerator) {
      events.push(event);
    }

    // Verify stream events
    assert.lengthOf(events, 3, 'Stream should yield 3 events');
    assert.equal((events[0] as Task).status.state, 'submitted');
    assert.equal((events[1] as TaskStatusUpdateEvent).status.state, 'working');
    assert.equal((events[2] as TaskStatusUpdateEvent).status.state, 'completed');
    assert.isTrue((events[2] as TaskStatusUpdateEvent).final);

    // Verify push notifications were sent with complete task objects
    assert.isTrue((mockPushNotificationSender as MockPushNotificationSender).send.calledThrice);

    const expectedTask: Task = {
      id: taskId,
      contextId,
      status: { state: 'completed' },
      kind: 'task',
      history: [params.message as Message],
    };
    // Verify first call (submitted state)
    const firstCallTask = (mockPushNotificationSender as MockPushNotificationSender).send.firstCall
      .args[0] as Task;
    const expectedFirstTask: Task = {
      ...expectedTask,
      status: { state: 'submitted' },
    };
    assert.deepEqual(firstCallTask, expectedFirstTask);

    // Verify second call (working state)
    const secondCallTask = (mockPushNotificationSender as MockPushNotificationSender).send
      .secondCall.args[0] as Task;
    const expectedSecondTask: Task = {
      ...expectedTask,
      status: { state: 'working' },
    };
    assert.deepEqual(secondCallTask, expectedSecondTask);

    // Verify third call (completed state)
    const thirdCallTask = (mockPushNotificationSender as MockPushNotificationSender).send.thirdCall
      .args[0] as Task;
    const expectedThirdTask: Task = {
      ...expectedTask,
      status: { state: 'completed' },
    };
    assert.deepEqual(thirdCallTask, expectedThirdTask);
  });

  it('Push Notification methods should throw error if task does not exist', async () => {
    const nonExistentTaskId = 'task-non-existent';
    const config: PushNotificationConfig = {
      id: 'cfg-x',
      url: 'https://x.com',
    };

    const methodsToTest = [
      {
        name: 'setTaskPushNotificationConfig',
        params: { taskId: nonExistentTaskId, pushNotificationConfig: config },
      },
      {
        name: 'getTaskPushNotificationConfig',
        params: { id: nonExistentTaskId, pushNotificationConfigId: 'cfg-x' },
      },
      {
        name: 'listTaskPushNotificationConfigs',
        params: { id: nonExistentTaskId },
      },
      {
        name: 'deleteTaskPushNotificationConfig',
        params: { id: nonExistentTaskId, pushNotificationConfigId: 'cfg-x' },
      },
    ];

    for (const method of methodsToTest) {
      try {
        await (handler as any)[method.name](method.params);
        assert.fail(`Method ${method.name} should have thrown for non-existent task.`);
      } catch (error: any) {
        expect(error).to.be.instanceOf(A2AError);
        expect(error.code).to.equal(-32001); // Task Not Found
      }
    }
  });

  it('Push Notification methods should throw error if pushNotifications are not supported', async () => {
    const unsupportedAgentCard = {
      ...testAgentCard,
      capabilities: { ...testAgentCard.capabilities, pushNotifications: false },
    };
    handler = new DefaultRequestHandler(
      unsupportedAgentCard,
      mockTaskStore,
      mockAgentExecutor,
      executionEventBusManager
    );

    const taskId = 'task-unsupported';
    await mockTaskStore.save({
      id: taskId,
      contextId: 'ctx-unsupported',
      status: { state: 'working' },
      kind: 'task',
    });
    const config: PushNotificationConfig = {
      id: 'cfg-u',
      url: 'https://u.com',
    };

    const methodsToTest = [
      {
        name: 'setTaskPushNotificationConfig',
        params: { taskId, pushNotificationConfig: config },
      },
      {
        name: 'getTaskPushNotificationConfig',
        params: { id: taskId, pushNotificationConfigId: 'cfg-u' },
      },
      { name: 'listTaskPushNotificationConfigs', params: { id: taskId } },
      {
        name: 'deleteTaskPushNotificationConfig',
        params: { id: taskId, pushNotificationConfigId: 'cfg-u' },
      },
    ];

    for (const method of methodsToTest) {
      try {
        await (handler as any)[method.name](method.params);
        assert.fail(`Method ${method.name} should have thrown for unsupported push notifications.`);
      } catch (error: any) {
        expect(error).to.be.instanceOf(A2AError);
        expect(error.code).to.equal(-32003); // Push Notification Not Supported
      }
    }
  });

  it('cancelTask: should cancel a running task and notify listeners', async () => {
    clock = sinon.useFakeTimers();
    // Use the more advanced mock for this specific test
    const cancellableExecutor = new CancellableMockAgentExecutor(clock);
    handler = new DefaultRequestHandler(
      testAgentCard,
      mockTaskStore,
      cancellableExecutor,
      executionEventBusManager
    );

    const streamParams: MessageSendParams = {
      message: createTestMessage('msg-9', 'Start and cancel'),
    };
    const streamGenerator = handler.sendMessageStream(streamParams);

    const streamEvents: any[] = [];
    (async () => {
      for await (const event of streamGenerator) {
        streamEvents.push(event);
      }
    })();

    // Allow the task to be created and enter the 'working' state
    await clock.tickAsync(150);

    const createdTask = streamEvents.find((e) => e.kind === 'task') as Task;
    assert.isDefined(createdTask, 'Task creation event should have been received');
    const taskId = createdTask.id;

    // Now, issue the cancel request
    const cancelResponse = await handler.cancelTask({ id: taskId });

    // Let the executor's loop run to completion to detect the cancellation
    await clock.runAllAsync();

    assert.isTrue(cancellableExecutor.cancelTaskSpy.calledOnceWith(taskId, sinon.match.any));

    const finalTask = await handler.getTask({ id: taskId });
    assert.equal(finalTask.status.state, 'canceled');

    assert.equal(cancelResponse.status.state, 'canceled');
  });

  it('cancelTask: should fail when it fails to cancel a task', async () => {
    clock = sinon.useFakeTimers();
    // Use the more advanced mock for this specific test
    const failingCancellableExecutor = new FailingCancellableMockAgentExecutor(clock);

    handler = new DefaultRequestHandler(
      testAgentCard,
      mockTaskStore,
      failingCancellableExecutor,
      executionEventBusManager
    );

    const streamParams: MessageSendParams = {
      message: createTestMessage('msg-9', 'Start and cancel'),
    };
    const streamGenerator = handler.sendMessageStream(streamParams);

    const streamEvents: any[] = [];
    (async () => {
      for await (const event of streamGenerator) {
        streamEvents.push(event);
      }
    })();

    // Allow the task to be created and enter the 'working' state
    await clock.tickAsync(150);

    const createdTask = streamEvents.find((e) => e.kind === 'task') as Task;
    assert.isDefined(createdTask, 'Task creation event should have been received');
    const taskId = createdTask.id;

    let cancelResponse: Task;
    let thrownError: any;
    try {
      cancelResponse = await handler.cancelTask({ id: taskId });
    } catch (error: any) {
      thrownError = error;
    } finally {
      assert.isDefined(thrownError);
      assert.isUndefined(cancelResponse);
      assert.equal(thrownError.code, -32002);
      expect(thrownError.message).to.contain('Task not cancelable');
      assert.isTrue(
        failingCancellableExecutor.cancelTaskSpy.calledOnceWith(taskId, sinon.match.any)
      );
    }
  });

  it('cancelTask: should fail for tasks in a terminal state', async () => {
    const taskId = 'task-terminal';
    const fakeTask: Task = {
      id: taskId,
      contextId: 'ctx-terminal',
      status: { state: 'completed' },
      kind: 'task',
    };
    await mockTaskStore.save(fakeTask);

    try {
      await handler.cancelTask({ id: taskId });
      assert.fail('Should have thrown a TaskNotCancelableError');
    } catch (error: any) {
      assert.equal(error.code, -32002);
      expect(error.message).to.contain('Task not cancelable');
    }
    assert.isFalse((mockAgentExecutor as MockAgentExecutor).cancelTask.called);
  });

  it('should use contextId from incomingMessage if present (contextId assignment logic)', async () => {
    const params: MessageSendParams = {
      message: {
        messageId: 'msg-ctx',
        role: 'user',
        parts: [{ kind: 'text', text: 'Hello' }],
        kind: 'message',
        contextId: 'incoming-ctx-id',
      },
    };
    let capturedContextId: string | undefined;
    (mockAgentExecutor.execute as SinonStub).callsFake(async (ctx, bus) => {
      capturedContextId = ctx.contextId;
      bus.publish({
        id: ctx.taskId,
        contextId: ctx.contextId,
        status: { state: 'submitted' },
        kind: 'task',
      });
      bus.finished();
    });
    await handler.sendMessage(params);
    expect(capturedContextId).to.equal('incoming-ctx-id');
  });

  it('should use contextId from task if not present in incomingMessage (contextId assignment logic)', async () => {
    const taskId = 'task-ctx-id';
    const taskContextId = 'task-context-id';
    await mockTaskStore.save({
      id: taskId,
      contextId: taskContextId,
      status: { state: 'working' },
      kind: 'task',
<<<<<<< HEAD
    });
    const params: MessageSendParams = {
      message: {
        messageId: 'msg-ctx2',
        role: 'user',
        parts: [{ kind: 'text', text: 'Hi' }],
        kind: 'message',
        taskId,
=======
    });
    const params: MessageSendParams = {
      message: {
        messageId: 'msg-ctx2',
        role: 'user',
        parts: [{ kind: 'text', text: 'Hi' }],
        kind: 'message',
        taskId,
      },
    };
    let capturedContextId: string | undefined;
    (mockAgentExecutor.execute as SinonStub).callsFake(async (ctx, bus) => {
      capturedContextId = ctx.contextId;
      bus.publish({
        id: ctx.taskId,
        contextId: ctx.contextId,
        status: { state: 'submitted' },
        kind: 'task',
      });
      bus.finished();
    });
    await handler.sendMessage(params);
    expect(capturedContextId).to.equal(taskContextId);
  });

  it('should generate a new contextId if not present in message or task (contextId assignment logic)', async () => {
    const params: MessageSendParams = {
      message: {
        messageId: 'msg-ctx3',
        role: 'user',
        parts: [{ kind: 'text', text: 'Hey' }],
        kind: 'message',
>>>>>>> 542c5fba
      },
    };
    let capturedContextId: string | undefined;
    (mockAgentExecutor.execute as SinonStub).callsFake(async (ctx, bus) => {
      capturedContextId = ctx.contextId;
      bus.publish({
        id: ctx.taskId,
        contextId: ctx.contextId,
        status: { state: 'submitted' },
        kind: 'task',
      });
      bus.finished();
    });
    await handler.sendMessage(params);
<<<<<<< HEAD
    expect(capturedContextId).to.equal(taskContextId);
  });

  it('should generate a new contextId if not present in message or task (contextId assignment logic)', async () => {
    const params: MessageSendParams = {
      message: {
        messageId: 'msg-ctx3',
        role: 'user',
        parts: [{ kind: 'text', text: 'Hey' }],
        kind: 'message',
      },
    };
    let capturedContextId: string | undefined;
    (mockAgentExecutor.execute as SinonStub).callsFake(async (ctx, bus) => {
      capturedContextId = ctx.contextId;
      bus.publish({
        id: ctx.taskId,
        contextId: ctx.contextId,
        status: { state: 'submitted' },
        kind: 'task',
      });
      bus.finished();
    });
    await handler.sendMessage(params);
=======
>>>>>>> 542c5fba
    expect(capturedContextId).to.be.a('string').and.not.empty;
  });

  it('ExecutionEventQueue should be instantiable and return an object', () => {
    const fakeBus = {
      on: () => {},
      off: () => {},
    } as any;
    const queue = new ExecutionEventQueue(fakeBus);
    expect(queue).to.be.instanceOf(ExecutionEventQueue);
  });

  it('should pass a RequestContext with expected content to agentExecutor.execute', async () => {
    const messageId = 'msg-expected-ctx';
    const userMessageText = 'Verify RequestContext content.';
    const incomingContextId = 'custom-context-id';
    const incomingTaskId = 'custom-task-id';
    const expectedExtension = 'requested-extension-uri';

    const params: MessageSendParams = {
      message: {
        messageId: messageId,
        role: 'user',
        parts: [{ kind: 'text', text: userMessageText }],
        kind: 'message',
        contextId: incomingContextId,
        taskId: incomingTaskId,
      },
    };

    let capturedRequestContext: RequestContext | undefined;
    (mockAgentExecutor.execute as SinonStub).callsFake(
      async (ctx: RequestContext, bus: ExecutionEventBus) => {
        capturedRequestContext = ctx;
        bus.publish({
          id: ctx.taskId,
          contextId: ctx.contextId,
          status: { state: 'submitted' },
          kind: 'task',
        });
        bus.finished();
      }
    );

    const fakeTask: Task = {
      id: params.message.taskId!,
      contextId: params.message.contextId!,
      status: { state: 'submitted' as TaskState },
      kind: 'task',
    };
    await mockTaskStore.save(fakeTask);
    await handler.sendMessage(
      params,
      new ServerCallContext(new Set([expectedExtension, 'not-available-extension-by-agent-card']))
    );

    expect(capturedRequestContext).to.be.instanceOf(
      RequestContext,
      'Captured context should be an instance of RequestContext'
    );
    expect(capturedRequestContext?.userMessage.messageId).to.equal(
      messageId,
      'userMessage.messageId should match'
    );
    expect(capturedRequestContext?.taskId).to.equal(incomingTaskId, 'taskId should match');
    expect(capturedRequestContext?.contextId).to.equal(incomingContextId, 'contextId should match');
    expect(capturedRequestContext?.context?.requestedExtensions).to.deep.equal(
      new Set([expectedExtension]),
      'requestedExtensions should contain the expected extension'
    );
  });
});<|MERGE_RESOLUTION|>--- conflicted
+++ resolved
@@ -40,12 +40,6 @@
 } from './mocks/agent-executor.mock.js';
 import { MockPushNotificationSender } from './mocks/push_notification_sender.mock.js';
 import { ServerCallContext } from '../../src/server/context.js';
-<<<<<<< HEAD
-import { MockTaskStore } from './mocks/task_store.mock.js';
-import { Mock } from 'node:test';
-import { TextPart } from 'genkit/model';
-=======
->>>>>>> 542c5fba
 
 describe('DefaultRequestHandler as A2ARequestHandler', () => {
   let handler: A2ARequestHandler;
@@ -53,10 +47,6 @@
   let mockAgentExecutor: AgentExecutor;
   let executionEventBusManager: ExecutionEventBusManager;
   let clock: SinonFakeTimers;
-<<<<<<< HEAD
-  let unhandledRejectionSpy: sinon.SinonSpy;
-=======
->>>>>>> 542c5fba
 
   const testAgentCard: AgentCard = {
     name: 'Test Agent',
@@ -114,7 +104,6 @@
   it('sendMessage: should return a simple message response', async () => {
     const params: MessageSendParams = {
       message: createTestMessage('msg-1', 'Hello'),
-<<<<<<< HEAD
     };
 
     const agentResponse: Message = {
@@ -288,242 +277,6 @@
     assert.equal(saveSpy.secondCall.args[0].status.state, 'completed');
   });
 
-  it('sendMessage: (non-blocking) should handle failure in event loop after successfull task event', async () => {
-    clock = sinon.useFakeTimers();
-
-    const mockTaskStore = new MockTaskStore();
-    const handler = new DefaultRequestHandler(
-      testAgentCard,
-      mockTaskStore,
-      mockAgentExecutor,
-      executionEventBusManager,
-    );
-
-    const params: MessageSendParams = {
-      message: createTestMessage('msg-nonblock', 'Do a long task'),
-      configuration: { 
-        blocking: false, 
-        acceptedOutputModes: []
-      },
-    };
-
-    const taskId = 'task-nonblock-123';
-    const contextId = 'ctx-nonblock-abc';
-    (mockAgentExecutor as MockAgentExecutor).execute.callsFake(async (ctx, bus) => {
-      // First event is the task creation, which should be returned immediately
-=======
-    };
-
-    const agentResponse: Message = {
-      messageId: 'agent-msg-1',
-      role: 'agent',
-      parts: [{ kind: 'text', text: 'Hi there!' }],
-      kind: 'message',
-    };
-
-    (mockAgentExecutor as MockAgentExecutor).execute.callsFake(async (ctx, bus) => {
-      bus.publish(agentResponse);
-      bus.finished();
-    });
-
-    const result = await handler.sendMessage(params);
-
-    assert.deepEqual(result, agentResponse, "The result should be the agent's message");
-    assert.isTrue(
-      (mockAgentExecutor as MockAgentExecutor).execute.calledOnce,
-      'AgentExecutor.execute should be called once'
-    );
-  });
-
-  it('sendMessage: (blocking) should return a task in a completed state with an artifact', async () => {
-    const params: MessageSendParams = {
-      message: createTestMessage('msg-2', 'Do a task'),
-    };
-
-    const taskId = 'task-123';
-    const contextId = 'ctx-abc';
-    const testArtifact: Artifact = {
-      artifactId: 'artifact-1',
-      name: 'Test Document',
-      description: 'A test artifact.',
-      parts: [{ kind: 'text', text: 'This is the content of the artifact.' }],
-    };
-
-    (mockAgentExecutor as MockAgentExecutor).execute.callsFake(async (ctx, bus) => {
->>>>>>> 542c5fba
-      bus.publish({
-        id: taskId,
-        contextId,
-        status: { state: 'submitted' },
-        kind: 'task',
-      });
-<<<<<<< HEAD
-
-      // Simulate work before publishing more events
-      await clock.tickAsync(500);
-
-=======
->>>>>>> 542c5fba
-      bus.publish({
-        taskId,
-        contextId,
-        kind: 'status-update',
-<<<<<<< HEAD
-        status: { state: 'completed' },
-=======
-        status: { state: 'working' },
-        final: false,
-      });
-      bus.publish({
-        taskId,
-        contextId,
-        kind: 'artifact-update',
-        artifact: testArtifact,
-      });
-      bus.publish({
-        taskId,
-        contextId,
-        kind: 'status-update',
-        status: {
-          state: 'completed',
-          message: {
-            role: 'agent',
-            parts: [{ kind: 'text', text: 'Done!' }],
-            messageId: 'agent-msg-2',
-            kind: 'message',
-          },
-        },
->>>>>>> 542c5fba
-        final: true,
-      });
-      bus.finished();
-    });
-
-<<<<<<< HEAD
-    let finalTaskSaved : Task | undefined;
-    const errorMessage = 'Error thrown on saving completed task notification';
-    (mockTaskStore as MockTaskStore).save.callsFake(async (task) => {
-      if(task.status.state == 'completed'){
-        throw new Error(errorMessage)
-      }
-
-      if(task.status.state == 'failed'){
-        finalTaskSaved = task;
-      }
-=======
-    const result = await handler.sendMessage(params);
-    const taskResult = result as Task;
-
-    assert.equal(taskResult.kind, 'task');
-    assert.equal(taskResult.id, taskId);
-    assert.equal(taskResult.status.state, 'completed');
-    assert.isDefined(taskResult.artifacts, 'Task result should have artifacts');
-    assert.isArray(taskResult.artifacts);
-    assert.lengthOf(taskResult.artifacts!, 1);
-    assert.deepEqual(taskResult.artifacts![0], testArtifact);
-  });
-
-  it('sendMessage: should handle agent execution failure for blocking calls', async () => {
-    const errorMessage = 'Agent failed!';
-    (mockAgentExecutor as MockAgentExecutor).execute.rejects(new Error(errorMessage));
-
-    // Test blocking case
-    const blockingParams: MessageSendParams = {
-      message: createTestMessage('msg-fail-block', 'Test failure blocking'),
-    };
-
-    const blockingResult = await handler.sendMessage(blockingParams);
-    const blockingTask = blockingResult as Task;
-    assert.equal(blockingTask.kind, 'task', 'Result should be a task');
-    assert.equal(blockingTask.status.state, 'failed', 'Task status should be failed');
-    assert.include(
-      (blockingTask.status.message?.parts[0] as any).text,
-      errorMessage,
-      'Error message should be in the status'
-    );
-  });
-
-  it('sendMessage: (non-blocking) should return first task event immediately and process full task in background', async () => {
-    clock = sinon.useFakeTimers();
-    const saveSpy = sinon.spy(mockTaskStore, 'save');
-
-    const params: MessageSendParams = {
-      message: createTestMessage('msg-nonblock', 'Do a long task'),
-      configuration: { blocking: false, acceptedOutputModes: [] },
-    };
-
-    const taskId = 'task-nonblock-123';
-    const contextId = 'ctx-nonblock-abc';
-
-    (mockAgentExecutor as MockAgentExecutor).execute.callsFake(async (ctx, bus) => {
-      // First event is the task creation, which should be returned immediately
-      bus.publish({
-        id: taskId,
-        contextId,
-        status: { state: 'submitted' },
-        kind: 'task',
-      });
-
-      // Simulate work before publishing more events
-      await clock.tickAsync(500);
-
-      bus.publish({
-        taskId,
-        contextId,
-        kind: 'status-update',
-        status: { state: 'completed' },
-        final: true,
-      });
-      bus.finished();
->>>>>>> 542c5fba
-    });
-
-    // This call should return as soon as the first 'task' event is published
-    const immediateResult = await handler.sendMessage(params);
-
-    // Assert that we got the initial task object back right away
-    const taskResult = immediateResult as Task;
-    assert.equal(taskResult.kind, 'task');
-    assert.equal(taskResult.id, taskId);
-    assert.equal(
-      taskResult.status.state,
-      'submitted',
-      "Should return immediately with 'submitted' state"
-    );
-
-<<<<<<< HEAD
-    // Allow the background processing to complete
-    await clock.runAllAsync();
-
-    assert.equal(finalTaskSaved!.status.state, 'failed');
-    assert.equal(finalTaskSaved!.id, taskId)
-    assert.equal(finalTaskSaved!.contextId, contextId)
-    assert.equal(finalTaskSaved!.status.message!.role, 'agent');
-    assert.equal((finalTaskSaved!.status.message!.parts[0] as TextPart).text, `Event processing loop failed: ${errorMessage}`)
-  });
-
-
-=======
-    // The background processing should not have completed yet
-    assert.isTrue(saveSpy.calledOnce, 'Save should be called for the initial task creation');
-    assert.equal(saveSpy.firstCall.args[0].status.state, 'submitted');
-
-    // Allow the background processing to complete
-    await clock.runAllAsync();
-
-    // Now, check the final state in the store to ensure background processing finished
-    const finalTask = await mockTaskStore.load(taskId);
-    assert.isDefined(finalTask);
-    assert.equal(
-      finalTask!.status.state,
-      'completed',
-      "Task should be 'completed' in the store after background processing"
-    );
-    assert.isTrue(saveSpy.calledTwice, 'Save should be called twice (submitted and completed)');
-    assert.equal(saveSpy.secondCall.args[0].status.state, 'completed');
-  });
-
->>>>>>> 542c5fba
   it('sendMessage: should handle agent execution failure for non-blocking calls', async () => {
     const errorMessage = 'Agent failed!';
     (mockAgentExecutor as MockAgentExecutor).execute.rejects(new Error(errorMessage));
@@ -533,7 +286,6 @@
       message: createTestMessage('msg-fail-nonblock', 'Test failure non-blocking'),
       configuration: { blocking: false, acceptedOutputModes: [] },
     };
-<<<<<<< HEAD
 
     const nonBlockingResult = await handler.sendMessage(nonBlockingParams);
     const nonBlockingTask = nonBlockingResult as Task;
@@ -556,30 +308,6 @@
       message: firstMessage,
     };
 
-=======
-
-    const nonBlockingResult = await handler.sendMessage(nonBlockingParams);
-    const nonBlockingTask = nonBlockingResult as Task;
-    assert.equal(nonBlockingTask.kind, 'task', 'Result should be a task');
-    assert.equal(nonBlockingTask.status.state, 'failed', 'Task status should be failed');
-    assert.include(
-      (nonBlockingTask.status.message?.parts[0] as any).text,
-      errorMessage,
-      'Error message should be in the status'
-    );
-  });
-
-  it('sendMessage: should return second task with full history if message is sent to an existing, non-terminal task', async () => {
-    const contextId = 'ctx-history-abc';
-
-    // First message
-    const firstMessage = createTestMessage('msg-1', 'Message 1');
-    firstMessage.contextId = contextId;
-    const firstParams: MessageSendParams = {
-      message: firstMessage,
-    };
-
->>>>>>> 542c5fba
     let taskId: string;
 
     (mockAgentExecutor as MockAgentExecutor).execute.callsFake(async (ctx, bus) => {
@@ -780,23 +508,6 @@
     const firstParams: MessageSendParams = {
       message: firstMessage,
     };
-<<<<<<< HEAD
-
-    let taskId: string;
-
-    (mockAgentExecutor as MockAgentExecutor).execute.callsFake(async (ctx, bus) => {
-      taskId = ctx.taskId;
-
-      // Publish task creation
-      bus.publish({
-        id: taskId,
-        contextId,
-        status: { state: 'submitted' },
-        kind: 'task',
-      });
-
-      // Publish working status
-=======
 
     let taskId: string;
 
@@ -878,88 +589,6 @@
 
     (mockAgentExecutor as MockAgentExecutor).execute.callsFake(async (ctx, bus) => {
       // Publish a status update with working state
->>>>>>> 542c5fba
-      bus.publish({
-        taskId,
-        contextId,
-        kind: 'status-update',
-        status: { state: 'working' },
-        final: false,
-      });
-
-<<<<<<< HEAD
-      // Mark as input-required with agent response message
-=======
-      await clock.tickAsync(10);
-
-      // Publish a status update with working state and message
->>>>>>> 542c5fba
-      bus.publish({
-        taskId,
-        contextId,
-        kind: 'status-update',
-        status: {
-<<<<<<< HEAD
-          state: 'input-required',
-          message: {
-            messageId: 'agent-msg-1',
-            role: 'agent',
-            parts: [{ kind: 'text', text: 'Response to message 1' }],
-=======
-          state: 'working',
-          message: {
-            messageId: 'agent-msg-2',
-            role: 'agent',
-            parts: [{ kind: 'text', text: 'Response to message 2' }],
->>>>>>> 542c5fba
-            kind: 'message',
-            taskId,
-            contextId,
-          },
-        },
-<<<<<<< HEAD
-        final: true,
-      });
-      bus.finished();
-    });
-
-    const firstResult = await handler.sendMessage(firstParams);
-    const firstTask = firstResult as Task;
-
-    // Check the first result is a task with `input-required` status
-    assert.equal(firstTask.kind, 'task');
-    assert.equal(firstTask.status.state, 'input-required');
-
-    // Check the history
-    assert.isDefined(firstTask.history, 'First task should have history');
-    assert.lengthOf(
-      firstTask.history!,
-      2,
-      'First task history should contain user message and agent message'
-    );
-    assert.equal(
-      firstTask.history![0].messageId,
-      'msg-1',
-      'First history item should be user message'
-    );
-    assert.equal(
-      firstTask.history![1].messageId,
-      'agent-msg-1',
-      'Second history item should be agent message'
-    );
-
-    // Second message
-    const secondMessage = createTestMessage('msg-2', 'Message 2');
-    secondMessage.contextId = contextId;
-    secondMessage.taskId = firstTask.id;
-
-    const secondParams: MessageSendParams = {
-      message: secondMessage,
-      configuration: { blocking: false },
-    };
-
-    (mockAgentExecutor as MockAgentExecutor).execute.callsFake(async (ctx, bus) => {
-      // Publish a status update with working state
       bus.publish({
         taskId,
         contextId,
@@ -1013,35 +642,6 @@
         final: true,
       });
 
-=======
-        final: false,
-      });
-
-      // Publish an artifact update
-      bus.publish({
-        taskId,
-        contextId,
-        kind: 'artifact-update',
-        artifact: {
-          artifactId: 'artifact-1',
-          name: 'Test Document',
-          description: 'A test artifact.',
-          parts: [{ kind: 'text', text: 'This is the content of the artifact.' }],
-        },
-      });
-
-      // Mark as completed
-      bus.publish({
-        taskId,
-        contextId,
-        kind: 'status-update',
-        status: {
-          state: 'completed',
-        },
-        final: true,
-      });
-
->>>>>>> 542c5fba
       bus.finished();
     });
 
@@ -1187,19 +787,11 @@
       kind: 'task',
     };
     await mockTaskStore.save(fakeTask);
-<<<<<<< HEAD
 
     const params: MessageSendParams = {
       message: { ...createTestMessage('msg-1', 'test'), taskId: taskId },
     };
 
-=======
-
-    const params: MessageSendParams = {
-      message: { ...createTestMessage('msg-1', 'test'), taskId: taskId },
-    };
-
->>>>>>> 542c5fba
     const generator = handler.sendMessageStream(params);
 
     try {
@@ -1435,7 +1027,6 @@
 
     const configs = await handler.listTaskPushNotificationConfigs({
       id: taskId,
-<<<<<<< HEAD
     });
     expect(configs).to.have.lengthOf(1);
     expect(configs[0].pushNotificationConfig.url).to.equal('https://new.url');
@@ -1448,19 +1039,6 @@
       contextId: 'ctx-list',
       status: { state: 'working' },
       kind: 'task',
-=======
-    });
-    expect(configs).to.have.lengthOf(1);
-    expect(configs[0].pushNotificationConfig.url).to.equal('https://new.url');
-  });
-
-  it('listTaskPushNotificationConfigs: should return all configs for a task', async () => {
-    const taskId = 'task-list-configs';
-    await mockTaskStore.save({
-      id: taskId,
-      contextId: 'ctx-list',
-      status: { state: 'working' },
-      kind: 'task',
     });
     const config1: PushNotificationConfig = {
       id: 'cfg1',
@@ -1477,7 +1055,6 @@
     await handler.setTaskPushNotificationConfig({
       taskId,
       pushNotificationConfig: config2,
->>>>>>> 542c5fba
     });
     const config1: PushNotificationConfig = {
       id: 'cfg1',
@@ -1499,12 +1076,9 @@
     const listParams: ListTaskPushNotificationConfigParams = { id: taskId };
     const listResponse = await handler.listTaskPushNotificationConfigs(listParams);
 
-<<<<<<< HEAD
-=======
     const listParams: ListTaskPushNotificationConfigParams = { id: taskId };
     const listResponse = await handler.listTaskPushNotificationConfigs(listParams);
 
->>>>>>> 542c5fba
     expect(listResponse).to.be.an('array').with.lengthOf(2);
     assert.deepInclude(listResponse, {
       taskId,
@@ -1523,8 +1097,6 @@
       contextId: 'ctx-delete',
       status: { state: 'working' },
       kind: 'task',
-<<<<<<< HEAD
-=======
     });
     const config1: PushNotificationConfig = {
       id: 'cfg-del-1',
@@ -1541,7 +1113,6 @@
     await handler.setTaskPushNotificationConfig({
       taskId,
       pushNotificationConfig: config2,
->>>>>>> 542c5fba
     });
     const config1: PushNotificationConfig = {
       id: 'cfg-del-1',
@@ -1566,15 +1137,12 @@
     };
     await handler.deleteTaskPushNotificationConfig(deleteParams);
 
-<<<<<<< HEAD
-=======
     const deleteParams: DeleteTaskPushNotificationConfigParams = {
       id: taskId,
       pushNotificationConfigId: 'cfg-del-1',
     };
     await handler.deleteTaskPushNotificationConfig(deleteParams);
 
->>>>>>> 542c5fba
     const remainingConfigs = await handler.listTaskPushNotificationConfigs({
       id: taskId,
     });
@@ -2002,7 +1570,6 @@
       contextId: taskContextId,
       status: { state: 'working' },
       kind: 'task',
-<<<<<<< HEAD
     });
     const params: MessageSendParams = {
       message: {
@@ -2011,15 +1578,6 @@
         parts: [{ kind: 'text', text: 'Hi' }],
         kind: 'message',
         taskId,
-=======
-    });
-    const params: MessageSendParams = {
-      message: {
-        messageId: 'msg-ctx2',
-        role: 'user',
-        parts: [{ kind: 'text', text: 'Hi' }],
-        kind: 'message',
-        taskId,
       },
     };
     let capturedContextId: string | undefined;
@@ -2034,32 +1592,6 @@
       bus.finished();
     });
     await handler.sendMessage(params);
-    expect(capturedContextId).to.equal(taskContextId);
-  });
-
-  it('should generate a new contextId if not present in message or task (contextId assignment logic)', async () => {
-    const params: MessageSendParams = {
-      message: {
-        messageId: 'msg-ctx3',
-        role: 'user',
-        parts: [{ kind: 'text', text: 'Hey' }],
-        kind: 'message',
->>>>>>> 542c5fba
-      },
-    };
-    let capturedContextId: string | undefined;
-    (mockAgentExecutor.execute as SinonStub).callsFake(async (ctx, bus) => {
-      capturedContextId = ctx.contextId;
-      bus.publish({
-        id: ctx.taskId,
-        contextId: ctx.contextId,
-        status: { state: 'submitted' },
-        kind: 'task',
-      });
-      bus.finished();
-    });
-    await handler.sendMessage(params);
-<<<<<<< HEAD
     expect(capturedContextId).to.equal(taskContextId);
   });
 
@@ -2084,8 +1616,6 @@
       bus.finished();
     });
     await handler.sendMessage(params);
-=======
->>>>>>> 542c5fba
     expect(capturedContextId).to.be.a('string').and.not.empty;
   });
 
