--- conflicted
+++ resolved
@@ -56,11 +56,8 @@
     "@types/supertest": "^6.0.3",
     "c8": "^10.1.3",
     "chai": "^5.2.0",
-<<<<<<< HEAD
     "drizzle-orm": "^0.44.7",
-=======
     "esbuild": "^0.27.0",
->>>>>>> 0e5c9fd5
     "eslint": "^9.39.1",
     "eslint-config-prettier": "^10.1.8",
     "eslint-plugin-prettier": "^5.5.4",
