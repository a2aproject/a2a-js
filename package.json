--- conflicted
+++ resolved
@@ -52,10 +52,7 @@
     "c8": "^10.1.3",
     "chai": "^5.2.0",
     "eslint": "^9.39.1",
-<<<<<<< HEAD
-=======
     "eslint-config-prettier": "^10.1.8",
->>>>>>> dc9f7dc8
     "eslint-plugin-prettier": "^5.5.4",
     "express": "^5.1.0",
     "genkit": "^1.8.0",
