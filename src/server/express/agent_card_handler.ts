--- conflicted
+++ resolved
@@ -27,11 +27,7 @@
     try {
       const agentCard = await provider();
       res.json(agentCard);
-<<<<<<< HEAD
-    } catch (error) {
-=======
     } catch (error: any) {
->>>>>>> dc9f7dc8
       console.error('Error fetching agent card:', error);
       res.status(500).json({ error: 'Failed to retrieve agent card' });
     }
