--- conflicted
+++ resolved
@@ -25,12 +25,9 @@
   ClientCallInput,
   ClientCallResult,
 } from './interceptors.js';
-<<<<<<< HEAD
 export {
   ServiceParameters,
   ServiceParametersUpdate,
   withA2AExtensions,
 } from './service-parameters.js';
-=======
-export { ClientCallContext, ContextUpdate, ClientCallContextKey } from './context.js';
->>>>>>> 7250d328
+export { ClientCallContext, ContextUpdate, ClientCallContextKey } from './context.js';