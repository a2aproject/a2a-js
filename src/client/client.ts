import {
  AgentCard,
  JSONRPCResponse,
  MessageSendParams,
  SendMessageResponse,
  TaskQueryParams,
  GetTaskResponse,
  TaskIdParams,
  CancelTaskResponse,
  TaskPushNotificationConfig, // Renamed from PushNotificationConfigParams for direct schema alignment
  SetTaskPushNotificationConfigResponse,
  GetTaskPushNotificationConfigResponse,
  ListTaskPushNotificationConfigParams,
  ListTaskPushNotificationConfigResponse,
  DeleteTaskPushNotificationConfigResponse,
  DeleteTaskPushNotificationConfigParams,
<<<<<<< HEAD
} from '../types.js'; // Assuming schema.ts is in the same directory or appropriately pathed
import { AGENT_CARD_PATH } from '../constants.js';
=======
  Message,
  Task,
  TaskArtifactUpdateEvent,
  TaskStatusUpdateEvent,
  A2ARequest,
} from '../types.js'; // Assuming schema.ts is in the same directory or appropriately pathed
import { AGENT_CARD_PATH } from '../constants.js';
import { JsonRpcTransport } from './transports/json_rpc_transport.js';

export type A2AStreamEventData = Message | Task | TaskStatusUpdateEvent | TaskArtifactUpdateEvent;
>>>>>>> dc9f7dc8

export type SendMessageResult = Message | Task;

export interface A2AClientOptions {
  agentCardPath?: string;
  fetchImpl?: typeof fetch;
}

/**
 * A2AClient is a TypeScript HTTP client for interacting with A2A-compliant agents.
 * Only JSON-RPC transport is supported.
 */
export class A2AClient {
  private readonly agentCardPromise: Promise<AgentCard>;
  private readonly customFetchImpl?: typeof fetch;
  private serviceEndpointUrl?: string; // To be populated from AgentCard after fetchin

  // A2AClient is built around JSON-RPC types, so it will only support JSON-RPC transport, new client with transport agnostic interface is going to be created for multi-transport.
  // New transport abstraction isn't going to expose individual transport specific fields, so to keep returning JSON-RPC IDs here for compatibility,
  // keep counter here and pass it to JsonRpcTransport via an optional idOverride parameter (which is not visible via transport-agnostic A2ATransport interface).
  private transport?: JsonRpcTransport;
  private requestIdCounter: number = 1;

  /**
   * Constructs an A2AClient instance from an AgentCard.
   * @param agentCard The AgentCard object.
   * @param options Optional. The options for the A2AClient including the fetch/auth implementation.
   */
  constructor(agentCard: AgentCard | string, options?: A2AClientOptions) {
    this.customFetchImpl = options?.fetchImpl;
    if (typeof agentCard === 'string') {
      console.warn(
        'Warning: Constructing A2AClient with a URL is deprecated. Please use A2AClient.fromCardUrl() instead.'
      );
      this.agentCardPromise = this._fetchAndCacheAgentCard(agentCard, options?.agentCardPath);
    } else {
      if (!agentCard.url) {
        throw new Error(
          "Provided Agent Card does not contain a valid 'url' for the service endpoint."
        );
      }
      this.serviceEndpointUrl = agentCard.url;
      this.agentCardPromise = Promise.resolve(agentCard);
    }
  }

  /**
   * Dynamically resolves the fetch implementation to use for requests.
   * Prefers a custom implementation if provided, otherwise falls back to the global fetch.
   * @returns The fetch implementation.
   * @param args Arguments to pass to the fetch implementation.
   * @throws If no fetch implementation is available.
   */
  private _fetch(...args: Parameters<typeof fetch>): ReturnType<typeof fetch> {
    if (this.customFetchImpl) {
      return this.customFetchImpl(...args);
    }
    if (typeof fetch === 'function') {
      return fetch(...args);
    }
    throw new Error(
      'A `fetch` implementation was not provided and is not available in the global scope. ' +
        'Please provide a `fetchImpl` in the A2AClientOptions. ' +
        'For earlier Node.js versions (pre-v18), you can use a library like `node-fetch`.'
    );
  }

  /**
   * Creates an A2AClient instance by fetching the AgentCard from a URL then constructing the A2AClient.
   * @param agentCardUrl The URL of the agent card.
   * @param options Optional. The options for the A2AClient including the fetch/auth implementation.
   * @returns A Promise that resolves to a new A2AClient instance.
   */
  public static async fromCardUrl(
    agentCardUrl: string,
    options?: A2AClientOptions
  ): Promise<A2AClient> {
    const fetchImpl = options?.fetchImpl;
    const requestInit = {
      headers: { Accept: 'application/json' },
    };

    let response: Response;
    if (fetchImpl) {
      response = await fetchImpl(agentCardUrl, requestInit);
    } else if (typeof fetch === 'function') {
      // Use the global fetch implementation if no custom one is provided.
      response = await fetch(agentCardUrl, requestInit);
    } else {
      throw new Error(
        'A `fetch` implementation was not provided and is not available in the global scope. ' +
          'Please provide a `fetchImpl` in the A2AClientOptions. ' +
          'For earlier Node.js versions (pre-v18), you can use a library like `node-fetch`.'
      );
    }

    if (!response.ok) {
      throw new Error(
        `Failed to fetch Agent Card from ${agentCardUrl}: ${response.status} ${response.statusText}`
      );
    }

    let agentCard: AgentCard;
    try {
      agentCard = await response.json();
    } catch (error) {
      console.error('Failed to parse Agent Card JSON:', error);
      throw new Error(
        `Failed to parse Agent Card JSON from ${agentCardUrl}. Original error: ${(error as Error).message}`
      );
    }

    return new A2AClient(agentCard, options);
  }

  /**
<<<<<<< HEAD
   * Helper method to make a generic JSON-RPC POST request.
   * @param method The RPC method name.
   * @param params The parameters for the RPC method.
   * @returns A Promise that resolves to the RPC response.
   */
  private async _postRpcRequest<TParams, TResponse extends JSONRPCResponse>(
    method: string,
    params: TParams
  ): Promise<TResponse> {
    const endpoint = await this._getServiceEndpoint();
    const requestId = this.requestIdCounter++;
    const rpcRequest: JSONRPCRequest = {
      jsonrpc: '2.0',
      method,
      params: params as { [key: string]: unknown }, // Cast because TParams structure varies per method
      id: requestId,
    };

    const httpResponse = await this._fetchRpc(endpoint, rpcRequest);

    if (!httpResponse.ok) {
      let errorBodyText = '(empty or non-JSON response)';
      let errorJson: JSONRPCErrorResponse;
      try {
        errorBodyText = await httpResponse.text();
        errorJson = JSON.parse(errorBodyText);
      } catch (e) {
        throw new Error(
          `HTTP error for ${method}! Status: ${httpResponse.status} ${httpResponse.statusText}. Response: ${errorBodyText}`,
          { cause: e }
        );
      }
      // If the body is a valid JSON-RPC error response, return it as a proper JSON-RPC error response.
      if (errorJson.jsonrpc && errorJson.error) {
        return errorJson as TResponse;
      } else if (!errorJson.jsonrpc && errorJson.error) {
        // Check if it's a JSON-RPC error structure
        throw new Error(
          `RPC error for ${method}: ${errorJson.error.message} (Code: ${errorJson.error.code}, HTTP Status: ${httpResponse.status}) Data: ${JSON.stringify(errorJson.error.data || {})}`
        );
      }
      throw new Error(
        `HTTP error for ${method}! Status: ${httpResponse.status} ${httpResponse.statusText}. Response: ${errorBodyText}`
      );
    }

    const rpcResponse = await httpResponse.json();

    if (rpcResponse.id !== requestId) {
      // This is a significant issue for request-response matching.
      console.error(
        `CRITICAL: RPC response ID mismatch for method ${method}. Expected ${requestId}, got ${rpcResponse.id}. This may lead to incorrect response handling.`
      );
      // Depending on strictness, one might throw an error here.
      // throw new Error(`RPC response ID mismatch for method ${method}. Expected ${requestId}, got ${rpcResponse.id}`);
    }

    return rpcResponse as TResponse;
  }

  /**
   * Internal helper method to fetch the RPC service endpoint.
   * @param url The URL to fetch.
   * @param rpcRequest The JSON-RPC request to send.
   * @param acceptHeader The Accept header to use.  Defaults to "application/json".
   * @returns A Promise that resolves to the fetch HTTP response.
   */
  private async _fetchRpc(
    url: string,
    rpcRequest: JSONRPCRequest,
    acceptHeader: string = 'application/json'
  ): Promise<Response> {
    const requestInit: RequestInit = {
      method: 'POST',
      headers: {
        'Content-Type': 'application/json',
        Accept: acceptHeader, // Expect JSON response for non-streaming requests
      },
      body: JSON.stringify(rpcRequest),
    };

    return this._fetch(url, requestInit);
  }

  /**
=======
>>>>>>> dc9f7dc8
   * Sends a message to the agent.
   * The behavior (blocking/non-blocking) and push notification configuration
   * are specified within the `params.configuration` object.
   * Optionally, `params.message.contextId` or `params.message.taskId` can be provided.
   * @param params The parameters for sending the message, including the message content and configuration.
   * @returns A Promise resolving to SendMessageResponse, which can be a Message, Task, or an error.
   */
  public async sendMessage(params: MessageSendParams): Promise<SendMessageResponse> {
<<<<<<< HEAD
    return this._postRpcRequest<MessageSendParams, SendMessageResponse>('message/send', params);
=======
    return await this.invokeJsonRpc<MessageSendParams, SendMessageResponse>(
      (t, p, id) => t.sendMessage(p, id),
      params
    );
>>>>>>> dc9f7dc8
  }

  /**
   * Sends a message to the agent and streams back responses using Server-Sent Events (SSE).
   * Push notification configuration can be specified in `params.configuration`.
   * Optionally, `params.message.contextId` or `params.message.taskId` can be provided.
   * Requires the agent to support streaming (`capabilities.streaming: true` in AgentCard).
   * @param params The parameters for sending the message.
   * @returns An AsyncGenerator yielding A2AStreamEventData (Message, Task, TaskStatusUpdateEvent, or TaskArtifactUpdateEvent).
   * The generator throws an error if streaming is not supported or if an HTTP/SSE error occurs.
   */
  public async *sendMessageStream(
    params: MessageSendParams
  ): AsyncGenerator<A2AStreamEventData, void, undefined> {
    const agentCard = await this.agentCardPromise; // Ensure agent card is fetched
    if (!agentCard.capabilities?.streaming) {
      throw new Error(
        'Agent does not support streaming (AgentCard.capabilities.streaming is not true).'
      );
<<<<<<< HEAD
    }

    const endpoint = await this._getServiceEndpoint();
    const clientRequestId = this.requestIdCounter++; // Use a unique ID for this stream request
    const rpcRequest: JSONRPCRequest = {
      // This is the initial JSON-RPC request to establish the stream
      jsonrpc: '2.0',
      method: 'message/stream',
      params: params as unknown as { [key: string]: unknown },
      id: clientRequestId,
    };

    const response = await this._fetchRpc(endpoint, rpcRequest, 'text/event-stream');

    if (!response.ok) {
      // Attempt to read error body for more details
      let errorBody = '';
      let errorJson: JSONRPCErrorResponse;
      try {
        errorBody = await response.text();
        errorJson = JSON.parse(errorBody);
      } catch (e) {
        throw new Error(
          `HTTP error establishing stream for message/stream: ${response.status} ${response.statusText}. Response: ${errorBody || '(empty)'}`,
          { cause: e }
        );
      }
      if (errorJson.error) {
        throw new Error(
          `HTTP error establishing stream for message/stream: ${response.status} ${response.statusText}. RPC Error: ${errorJson.error.message} (Code: ${errorJson.error.code})`
        );
      }
      throw new Error(
        `HTTP error establishing stream for message/stream: ${response.status} ${response.statusText}`
      );
    }
    if (!response.headers.get('Content-Type')?.startsWith('text/event-stream')) {
      // Server should explicitly set this content type for SSE.
      throw new Error(
        "Invalid response Content-Type for SSE stream. Expected 'text/event-stream'."
      );
=======
>>>>>>> dc9f7dc8
    }

    const transport = await this._getOrCreateTransport();
    yield* transport.sendMessageStream(params);
  }

  /**
   * Sets or updates the push notification configuration for a given task.
   * Requires the agent to support push notifications (`capabilities.pushNotifications: true` in AgentCard).
   * @param params Parameters containing the taskId and the TaskPushNotificationConfig.
   * @returns A Promise resolving to SetTaskPushNotificationConfigResponse.
   */
  public async setTaskPushNotificationConfig(
    params: TaskPushNotificationConfig
  ): Promise<SetTaskPushNotificationConfigResponse> {
    const agentCard = await this.agentCardPromise;
    if (!agentCard.capabilities?.pushNotifications) {
      throw new Error(
        'Agent does not support push notifications (AgentCard.capabilities.pushNotifications is not true).'
      );
    }
<<<<<<< HEAD
    // The 'params' directly matches the structure expected by the RPC method.
    return this._postRpcRequest<TaskPushNotificationConfig, SetTaskPushNotificationConfigResponse>(
      'tasks/pushNotificationConfig/set',
      params
    );
=======
    return await this.invokeJsonRpc<
      TaskPushNotificationConfig,
      SetTaskPushNotificationConfigResponse
    >((t, p, id) => t.setTaskPushNotificationConfig(p, id), params);
>>>>>>> dc9f7dc8
  }

  /**
   * Gets the push notification configuration for a given task.
   * @param params Parameters containing the taskId.
   * @returns A Promise resolving to GetTaskPushNotificationConfigResponse.
   */
  public async getTaskPushNotificationConfig(
    params: TaskIdParams
  ): Promise<GetTaskPushNotificationConfigResponse> {
<<<<<<< HEAD
    // The 'params' (TaskIdParams) directly matches the structure expected by the RPC method.
    return this._postRpcRequest<TaskIdParams, GetTaskPushNotificationConfigResponse>(
      'tasks/pushNotificationConfig/get',
=======
    return await this.invokeJsonRpc<TaskIdParams, GetTaskPushNotificationConfigResponse>(
      (t, p, id) => t.getTaskPushNotificationConfig(p, id),
>>>>>>> dc9f7dc8
      params
    );
  }

  /**
   * Lists the push notification configurations for a given task.
   * @param params Parameters containing the taskId.
   * @returns A Promise resolving to ListTaskPushNotificationConfigResponse.
   */
  public async listTaskPushNotificationConfig(
    params: ListTaskPushNotificationConfigParams
  ): Promise<ListTaskPushNotificationConfigResponse> {
<<<<<<< HEAD
    return this._postRpcRequest<
      ListTaskPushNotificationConfigParams,
      ListTaskPushNotificationConfigResponse
    >('tasks/pushNotificationConfig/list', params);
=======
    return await this.invokeJsonRpc<
      ListTaskPushNotificationConfigParams,
      ListTaskPushNotificationConfigResponse
    >((t, p, id) => t.listTaskPushNotificationConfig(p, id), params);
>>>>>>> dc9f7dc8
  }

  /**
   * Deletes the push notification configuration for a given task.
   * @param params Parameters containing the taskId and push notification configuration ID.
   * @returns A Promise resolving to DeleteTaskPushNotificationConfigResponse.
   */
  public async deleteTaskPushNotificationConfig(
    params: DeleteTaskPushNotificationConfigParams
  ): Promise<DeleteTaskPushNotificationConfigResponse> {
<<<<<<< HEAD
    return this._postRpcRequest<
      DeleteTaskPushNotificationConfigParams,
      DeleteTaskPushNotificationConfigResponse
    >('tasks/pushNotificationConfig/delete', params);
=======
    return await this.invokeJsonRpc<
      DeleteTaskPushNotificationConfigParams,
      DeleteTaskPushNotificationConfigResponse
    >((t, p, id) => t.deleteTaskPushNotificationConfig(p, id), params);
>>>>>>> dc9f7dc8
  }

  /**
   * Retrieves a task by its ID.
   * @param params Parameters containing the taskId and optional historyLength.
   * @returns A Promise resolving to GetTaskResponse, which contains the Task object or an error.
   */
  public async getTask(params: TaskQueryParams): Promise<GetTaskResponse> {
<<<<<<< HEAD
    return this._postRpcRequest<TaskQueryParams, GetTaskResponse>('tasks/get', params);
=======
    return await this.invokeJsonRpc<TaskQueryParams, GetTaskResponse>(
      (t, p, id) => t.getTask(p, id),
      params
    );
>>>>>>> dc9f7dc8
  }

  /**
   * Cancels a task by its ID.
   * @param params Parameters containing the taskId.
   * @returns A Promise resolving to CancelTaskResponse, which contains the updated Task object or an error.
   */
  public async cancelTask(params: TaskIdParams): Promise<CancelTaskResponse> {
<<<<<<< HEAD
    return this._postRpcRequest<TaskIdParams, CancelTaskResponse>('tasks/cancel', params);
=======
    return await this.invokeJsonRpc<TaskIdParams, CancelTaskResponse>(
      (t, p, id) => t.cancelTask(p, id),
      params
    );
>>>>>>> dc9f7dc8
  }

  /**
   * @template TExtensionParams The type of parameters for the custom extension method.
   * @template TExtensionResponse The type of response expected from the custom extension method.
   * This should extend JSONRPCResponse. This ensures the extension response is still a valid A2A response.
   * @param method Custom JSON-RPC method defined in the AgentCard's extensions.
   * @param params Extension paramters defined in the AgentCard's extensions.
   * @returns A Promise that resolves to the RPC response.
   */
  public async callExtensionMethod<TExtensionParams, TExtensionResponse extends JSONRPCResponse>(
    method: string,
    params: TExtensionParams
  ) {
<<<<<<< HEAD
    return this._postRpcRequest<TExtensionParams, TExtensionResponse>(method, params);
=======
    const transport = await this._getOrCreateTransport();
    try {
      return await transport.callExtensionMethod<TExtensionParams, TExtensionResponse>(
        method,
        params,
        this.requestIdCounter++
      );
    } catch (e: any) {
      // For compatibility, return JSON-RPC errors as errors instead of throwing transport-agnostic errors
      // produced by JsonRpcTransport.
      if (isJSONRPCError(e)) {
        return e.errorResponse as TExtensionResponse;
      }
      throw e;
    }
>>>>>>> dc9f7dc8
  }

  /**
   * Resubscribes to a task's event stream using Server-Sent Events (SSE).
   * This is used if a previous SSE connection for an active task was broken.
   * Requires the agent to support streaming (`capabilities.streaming: true` in AgentCard).
   * @param params Parameters containing the taskId.
   * @returns An AsyncGenerator yielding A2AStreamEventData (Message, Task, TaskStatusUpdateEvent, or TaskArtifactUpdateEvent).
   */
  public async *resubscribeTask(
    params: TaskIdParams
  ): AsyncGenerator<A2AStreamEventData, void, undefined> {
    const agentCard = await this.agentCardPromise;
    if (!agentCard.capabilities?.streaming) {
      throw new Error('Agent does not support streaming (required for tasks/resubscribe).');
    }

<<<<<<< HEAD
    const endpoint = await this._getServiceEndpoint();
    const clientRequestId = this.requestIdCounter++; // Unique ID for this resubscribe request
    const rpcRequest: JSONRPCRequest = {
      // Initial JSON-RPC request to establish the stream
      jsonrpc: '2.0',
      method: 'tasks/resubscribe',
      params: params as unknown as { [key: string]: unknown },
      id: clientRequestId,
    };

    const response = await this._fetch(endpoint, {
      method: 'POST',
      headers: {
        'Content-Type': 'application/json',
        Accept: 'text/event-stream',
      },
      body: JSON.stringify(rpcRequest),
    });

    if (!response.ok) {
      let errorBody = '';
      let errorJson: JSONRPCErrorResponse;
      try {
        errorBody = await response.text();
        errorJson = JSON.parse(errorBody);
      } catch (e) {
        if (e instanceof Error && e.message.startsWith('HTTP error establishing stream')) throw e;
        throw new Error(
          `HTTP error establishing stream for tasks/resubscribe: ${response.status} ${response.statusText}. Response: ${errorBody || '(empty)'}`,
          { cause: e }
        );
      }
      if (errorJson.error) {
        throw new Error(
          `HTTP error establishing stream for tasks/resubscribe: ${response.status} ${response.statusText}. RPC Error: ${errorJson.error.message} (Code: ${errorJson.error.code})`
        );
      }
      throw new Error(
        `HTTP error establishing stream for tasks/resubscribe: ${response.status} ${response.statusText}`
      );
    }
    if (!response.headers.get('Content-Type')?.startsWith('text/event-stream')) {
      throw new Error(
        "Invalid response Content-Type for SSE stream on resubscribe. Expected 'text/event-stream'."
      );
    }

    // The events structure for resubscribe is assumed to be the same as message/stream.
    // Each event's 'data' field is a JSON-RPC response.
    yield* this._parseA2ASseStream<A2AStreamEventData>(response, clientRequestId);
  }

  /**
   * Parses an HTTP response body as an A2A Server-Sent Event stream.
   * Each 'data' field of an SSE event is expected to be a JSON-RPC 2.0 Response object,
   * specifically a SendStreamingMessageResponse (or similar structure for resubscribe).
   * @param response The HTTP Response object whose body is the SSE stream.
   * @param originalRequestId The ID of the client's JSON-RPC request that initiated this stream.
   * Used to validate the `id` in the streamed JSON-RPC responses.
   * @returns An AsyncGenerator yielding the `result` field of each valid JSON-RPC success response from the stream.
   */
  private async *_parseA2ASseStream<TStreamItem>(
    response: Response,
    originalRequestId: number | string | null
  ): AsyncGenerator<TStreamItem, void, undefined> {
    if (!response.body) {
      throw new Error('SSE response body is undefined. Cannot read stream.');
    }
    const reader = response.body.pipeThrough(new TextDecoderStream()).getReader();
    let buffer = ''; // Holds incomplete lines from the stream
    let eventDataBuffer = ''; // Holds accumulated 'data:' lines for the current event

    try {
      while (true) {
        const { done, value } = await reader.read();
        if (done) {
          // Process any final buffered event data if the stream ends abruptly after a 'data:' line
          if (eventDataBuffer.trim()) {
            const result = this._processSseEventData<TStreamItem>(
              eventDataBuffer,
              originalRequestId
            );
            yield result;
          }
          break; // Stream finished
        }

        buffer += value; // Append new chunk to buffer
        let lineEndIndex;
        // Process all complete lines in the buffer
        while ((lineEndIndex = buffer.indexOf('\n')) >= 0) {
          const line = buffer.substring(0, lineEndIndex).trim(); // Get and trim the line
          buffer = buffer.substring(lineEndIndex + 1); // Remove processed line from buffer

          if (line === '') {
            // Empty line: signifies the end of an event
            if (eventDataBuffer) {
              // If we have accumulated data for an event
              const result = this._processSseEventData<TStreamItem>(
                eventDataBuffer,
                originalRequestId
              );
              yield result;
              eventDataBuffer = ''; // Reset buffer for the next event
            }
          } else if (line.startsWith('data:')) {
            eventDataBuffer += line.substring(5).trimStart() + '\n'; // Append data (multi-line data is possible)
          } else if (line.startsWith(':')) {
            // This is a comment line in SSE, ignore it.
          } else if (line.includes(':')) {
            // Other SSE fields like 'event:', 'id:', 'retry:'.
            // The A2A spec primarily focuses on the 'data' field for JSON-RPC payloads.
            // For now, we don't specifically handle these other SSE fields unless required by spec.
          }
        }
      }
    } catch (error) {
      // Log and re-throw errors encountered during stream processing
      console.error(
        'Error reading or parsing SSE stream:',
        error instanceof Error && error.message
      );
      throw error;
    } finally {
      reader.releaseLock(); // Ensure the reader lock is released
=======
    const transport = await this._getOrCreateTransport();
    yield* transport.resubscribeTask(params);
  }

  ////////////////////////////////////////////////////////////////////////////////
  // Functions used to support old A2AClient Constructor to be deprecated soon
  // TODOs:
  // * remove `agentCardPromise`, and just use agentCard initialized
  // * _getServiceEndpoint can be made synchronous or deleted and accessed via
  //   agentCard.url
  // * getAgentCard changed to this.agentCard
  // * delete resolveAgentCardUrl(), _fetchAndCacheAgentCard(),
  //   agentCardPath from A2AClientOptions
  // * delete _getOrCreateTransport
  ////////////////////////////////////////////////////////////////////////////////

  private async _getOrCreateTransport(): Promise<JsonRpcTransport> {
    if (this.transport) {
      return this.transport;
>>>>>>> dc9f7dc8
    }

<<<<<<< HEAD
  /**
   * Processes a single SSE event's data string, expecting it to be a JSON-RPC response.
   * @param jsonData The string content from one or more 'data:' lines of an SSE event.
   * @param originalRequestId The ID of the client's request that initiated the stream.
   * @returns The `result` field of the parsed JSON-RPC success response.
   * @throws Error if data is not valid JSON, not a valid JSON-RPC response, an error response, or ID mismatch.
   */
  private _processSseEventData<TStreamItem>(
    jsonData: string,
    originalRequestId: number | string | null
  ): TStreamItem {
    if (!jsonData.trim()) {
      throw new Error('Attempted to process empty SSE event data.');
    }
    try {
      // SSE data can be multi-line, ensure it's treated as a single JSON string.
      const sseJsonRpcResponse = JSON.parse(jsonData.replace(/\n$/, '')); // Remove trailing newline if any

      // Type assertion to SendStreamingMessageResponse, as this is the expected structure for A2A streams.
      const a2aStreamResponse: SendStreamingMessageResponse =
        sseJsonRpcResponse as SendStreamingMessageResponse;

      if (a2aStreamResponse.id !== originalRequestId) {
        // According to JSON-RPC spec, notifications (which SSE events can be seen as) might not have an ID,
        // or if they do, it should match. A2A spec implies streamed events are tied to the initial request.
        console.warn(
          `SSE Event's JSON-RPC response ID mismatch. Client request ID: ${originalRequestId}, event response ID: ${a2aStreamResponse.id}.`
        );
        // Depending on strictness, this could be an error. For now, it's a warning.
      }

      if (this.isErrorResponse(a2aStreamResponse)) {
        const err = a2aStreamResponse.error as JSONRPCError | A2AError;
        throw new Error(
          `SSE event contained an error: ${err.message} (Code: ${err.code}) Data: ${JSON.stringify(err.data || {})}`
        );
      }

      // Check if 'result' exists, as it's mandatory for successful JSON-RPC responses
      if (
        !('result' in a2aStreamResponse) ||
        typeof (a2aStreamResponse as SendStreamingMessageSuccessResponse).result === 'undefined'
      ) {
        throw new Error(`SSE event JSON-RPC response is missing 'result' field. Data: ${jsonData}`);
      }

      const successResponse = a2aStreamResponse as SendStreamingMessageSuccessResponse;
      return successResponse.result as TStreamItem;
    } catch (e) {
      // Catch errors from JSON.parse or if it's an error response that was thrown by this function
      if (
        e instanceof Error &&
        (e.message.startsWith('SSE event contained an error') ||
          e.message.startsWith("SSE event JSON-RPC response is missing 'result' field"))
      ) {
        throw e; // Re-throw errors already processed/identified by this function
      }
      // For other parsing errors or unexpected structures:
      console.error(
        'Failed to parse SSE event data string or unexpected JSON-RPC structure:',
        jsonData,
        e
      );
      throw new Error(
        `Failed to parse SSE event data: "${jsonData.substring(0, 100)}...". Original error: ${e instanceof SyntaxError && e.message}`
      );
    }
  }

  isErrorResponse(response: JSONRPCResponse): response is JSONRPCErrorResponse {
    return 'error' in response;
  }

  ////////////////////////////////////////////////////////////////////////////////
  // Functions used to support old A2AClient Constructor to be deprecated soon
  // TODOs:
  // * remove `agentCardPromise`, and just use agentCard initialized
  // * _getServiceEndpoint can be made synchronous or deleted and accessed via
  //   agentCard.url
  // * getAgentCard changed to this.agentCard
  // * delete resolveAgentCardUrl(), _fetchAndCacheAgentCard(),
  //   agentCardPath from A2AClientOptions
  ////////////////////////////////////////////////////////////////////////////////

=======
    const endpoint = await this._getServiceEndpoint();
    this.transport = new JsonRpcTransport({ fetchImpl: this.customFetchImpl, endpoint: endpoint });
    return this.transport;
  }

>>>>>>> dc9f7dc8
  /**
   * Fetches the Agent Card from the agent's well-known URI and caches its service endpoint URL.
   * This method is called by the constructor.
   * @param agentBaseUrl The base URL of the A2A agent (e.g., https://agent.example.com)
   * @param agentCardPath path to the agent card, defaults to .well-known/agent-card.json
   * @returns A Promise that resolves to the AgentCard.
   */
  private async _fetchAndCacheAgentCard(
    agentBaseUrl: string,
    agentCardPath?: string
  ): Promise<AgentCard> {
    try {
      const agentCardUrl = this.resolveAgentCardUrl(agentBaseUrl, agentCardPath);
      const response = await this._fetch(agentCardUrl, {
        headers: { Accept: 'application/json' },
      });
      if (!response.ok) {
        throw new Error(
          `Failed to fetch Agent Card from ${agentCardUrl}: ${response.status} ${response.statusText}`
        );
      }
      const agentCard: AgentCard = await response.json();
      if (!agentCard.url) {
        throw new Error(
          "Fetched Agent Card does not contain a valid 'url' for the service endpoint."
        );
      }
      this.serviceEndpointUrl = agentCard.url; // Cache the service endpoint URL from the agent card
      return agentCard;
    } catch (error) {
      console.error('Error fetching or parsing Agent Card:', error);
      // Allow the promise to reject so users of agentCardPromise can handle it.
      throw error;
    }
  }

  /**
   * Retrieves the Agent Card.
   * If an `agentBaseUrl` is provided, it fetches the card from that specific URL.
   * Otherwise, it returns the card fetched and cached during client construction.
   * @param agentBaseUrl Optional. The base URL of the agent to fetch the card from.
   * @param agentCardPath path to the agent card, defaults to .well-known/agent-card.json
   * If provided, this will fetch a new card, not use the cached one from the constructor's URL.
   * @returns A Promise that resolves to the AgentCard.
   */
  public async getAgentCard(agentBaseUrl?: string, agentCardPath?: string): Promise<AgentCard> {
    if (agentBaseUrl) {
      const agentCardUrl = this.resolveAgentCardUrl(agentBaseUrl, agentCardPath);

      const response = await this._fetch(agentCardUrl, {
        headers: { Accept: 'application/json' },
      });
      if (!response.ok) {
        throw new Error(
          `Failed to fetch Agent Card from ${agentCardUrl}: ${response.status} ${response.statusText}`
        );
      }
      return (await response.json()) as AgentCard;
    }
    // If no specific URL is given, return the promise for the initially configured agent's card.
    return this.agentCardPromise;
  }

  /**
   * Determines the agent card URL based on the agent URL.
   * @param agentBaseUrl The agent URL.
   * @param agentCardPath Optional relative path to the agent card, defaults to .well-known/agent-card.json
   */
  private resolveAgentCardUrl(
    agentBaseUrl: string,
    agentCardPath: string = AGENT_CARD_PATH
  ): string {
    return `${agentBaseUrl.replace(/\/$/, '')}/${agentCardPath.replace(/^\//, '')}`;
  }

  /**
   * Gets the RPC service endpoint URL. Ensures the agent card has been fetched first.
   * @returns A Promise that resolves to the service endpoint URL string.
   */
  private async _getServiceEndpoint(): Promise<string> {
    if (this.serviceEndpointUrl) {
      return this.serviceEndpointUrl;
    }
    // If serviceEndpointUrl is not set, it means the agent card fetch is pending or failed.
    // Awaiting agentCardPromise will either resolve it or throw if fetching failed.
    await this.agentCardPromise;
    if (!this.serviceEndpointUrl) {
      // This case should ideally be covered by the error handling in _fetchAndCacheAgentCard
      throw new Error(
        'Agent Card URL for RPC endpoint is not available. Fetching might have failed.'
      );
    }
    return this.serviceEndpointUrl;
  }

  private async invokeJsonRpc<TParams extends JsonRpcParams, TResponse extends JSONRPCResponse>(
    caller: JsonRpcCaller<TParams, TResponse>,
    params?: TParams
  ): Promise<TResponse> {
    const transport = await this._getOrCreateTransport();
    const requestId = this.requestIdCounter++;
    try {
      const result = await caller(transport, params, requestId);
      return {
        id: requestId,
        jsonrpc: '2.0',
        result: result ?? null, // JSON-RPC requires result property on success, it will be null for "void" methods.
      } as TResponse;
    } catch (e: any) {
      // For compatibility, return JSON-RPC errors as response objects instead of throwing transport-agnostic errors
      // produced by JsonRpcTransport.
      if (isJSONRPCError(e)) {
        return e.errorResponse as TResponse;
      }
      throw e;
    }
  }
}

function isJSONRPCError(error: any): boolean {
  return (
    'errorResponse' in error &&
    error.errorResponse &&
    error.errorResponse.jsonrpc === '2.0' &&
    error.errorResponse.error
  );
}

// Utility unexported types to properly factor out common "compatibility" logic via invokeJsonRpc.
type ParamsOf<T> = T extends { params: unknown } ? T['params'] : undefined;
type ResultOf<T> = T extends { result: unknown } ? T['result'] : void;
type JsonRpcParams = ParamsOf<A2ARequest>;
type JsonRpcCaller<TParams extends JsonRpcParams, TResponse extends JSONRPCResponse> = (
  transport: JsonRpcTransport,
  params: TParams,
  idOverride: number
) => Promise<ResultOf<TResponse>>;<|MERGE_RESOLUTION|>--- conflicted
+++ resolved
@@ -14,10 +14,6 @@
   ListTaskPushNotificationConfigResponse,
   DeleteTaskPushNotificationConfigResponse,
   DeleteTaskPushNotificationConfigParams,
-<<<<<<< HEAD
-} from '../types.js'; // Assuming schema.ts is in the same directory or appropriately pathed
-import { AGENT_CARD_PATH } from '../constants.js';
-=======
   Message,
   Task,
   TaskArtifactUpdateEvent,
@@ -28,7 +24,6 @@
 import { JsonRpcTransport } from './transports/json_rpc_transport.js';
 
 export type A2AStreamEventData = Message | Task | TaskStatusUpdateEvent | TaskArtifactUpdateEvent;
->>>>>>> dc9f7dc8
 
 export type SendMessageResult = Message | Task;
 
@@ -145,94 +140,6 @@
   }
 
   /**
-<<<<<<< HEAD
-   * Helper method to make a generic JSON-RPC POST request.
-   * @param method The RPC method name.
-   * @param params The parameters for the RPC method.
-   * @returns A Promise that resolves to the RPC response.
-   */
-  private async _postRpcRequest<TParams, TResponse extends JSONRPCResponse>(
-    method: string,
-    params: TParams
-  ): Promise<TResponse> {
-    const endpoint = await this._getServiceEndpoint();
-    const requestId = this.requestIdCounter++;
-    const rpcRequest: JSONRPCRequest = {
-      jsonrpc: '2.0',
-      method,
-      params: params as { [key: string]: unknown }, // Cast because TParams structure varies per method
-      id: requestId,
-    };
-
-    const httpResponse = await this._fetchRpc(endpoint, rpcRequest);
-
-    if (!httpResponse.ok) {
-      let errorBodyText = '(empty or non-JSON response)';
-      let errorJson: JSONRPCErrorResponse;
-      try {
-        errorBodyText = await httpResponse.text();
-        errorJson = JSON.parse(errorBodyText);
-      } catch (e) {
-        throw new Error(
-          `HTTP error for ${method}! Status: ${httpResponse.status} ${httpResponse.statusText}. Response: ${errorBodyText}`,
-          { cause: e }
-        );
-      }
-      // If the body is a valid JSON-RPC error response, return it as a proper JSON-RPC error response.
-      if (errorJson.jsonrpc && errorJson.error) {
-        return errorJson as TResponse;
-      } else if (!errorJson.jsonrpc && errorJson.error) {
-        // Check if it's a JSON-RPC error structure
-        throw new Error(
-          `RPC error for ${method}: ${errorJson.error.message} (Code: ${errorJson.error.code}, HTTP Status: ${httpResponse.status}) Data: ${JSON.stringify(errorJson.error.data || {})}`
-        );
-      }
-      throw new Error(
-        `HTTP error for ${method}! Status: ${httpResponse.status} ${httpResponse.statusText}. Response: ${errorBodyText}`
-      );
-    }
-
-    const rpcResponse = await httpResponse.json();
-
-    if (rpcResponse.id !== requestId) {
-      // This is a significant issue for request-response matching.
-      console.error(
-        `CRITICAL: RPC response ID mismatch for method ${method}. Expected ${requestId}, got ${rpcResponse.id}. This may lead to incorrect response handling.`
-      );
-      // Depending on strictness, one might throw an error here.
-      // throw new Error(`RPC response ID mismatch for method ${method}. Expected ${requestId}, got ${rpcResponse.id}`);
-    }
-
-    return rpcResponse as TResponse;
-  }
-
-  /**
-   * Internal helper method to fetch the RPC service endpoint.
-   * @param url The URL to fetch.
-   * @param rpcRequest The JSON-RPC request to send.
-   * @param acceptHeader The Accept header to use.  Defaults to "application/json".
-   * @returns A Promise that resolves to the fetch HTTP response.
-   */
-  private async _fetchRpc(
-    url: string,
-    rpcRequest: JSONRPCRequest,
-    acceptHeader: string = 'application/json'
-  ): Promise<Response> {
-    const requestInit: RequestInit = {
-      method: 'POST',
-      headers: {
-        'Content-Type': 'application/json',
-        Accept: acceptHeader, // Expect JSON response for non-streaming requests
-      },
-      body: JSON.stringify(rpcRequest),
-    };
-
-    return this._fetch(url, requestInit);
-  }
-
-  /**
-=======
->>>>>>> dc9f7dc8
    * Sends a message to the agent.
    * The behavior (blocking/non-blocking) and push notification configuration
    * are specified within the `params.configuration` object.
@@ -241,14 +148,10 @@
    * @returns A Promise resolving to SendMessageResponse, which can be a Message, Task, or an error.
    */
   public async sendMessage(params: MessageSendParams): Promise<SendMessageResponse> {
-<<<<<<< HEAD
-    return this._postRpcRequest<MessageSendParams, SendMessageResponse>('message/send', params);
-=======
     return await this.invokeJsonRpc<MessageSendParams, SendMessageResponse>(
       (t, p, id) => t.sendMessage(p, id),
       params
     );
->>>>>>> dc9f7dc8
   }
 
   /**
@@ -268,50 +171,6 @@
       throw new Error(
         'Agent does not support streaming (AgentCard.capabilities.streaming is not true).'
       );
-<<<<<<< HEAD
-    }
-
-    const endpoint = await this._getServiceEndpoint();
-    const clientRequestId = this.requestIdCounter++; // Use a unique ID for this stream request
-    const rpcRequest: JSONRPCRequest = {
-      // This is the initial JSON-RPC request to establish the stream
-      jsonrpc: '2.0',
-      method: 'message/stream',
-      params: params as unknown as { [key: string]: unknown },
-      id: clientRequestId,
-    };
-
-    const response = await this._fetchRpc(endpoint, rpcRequest, 'text/event-stream');
-
-    if (!response.ok) {
-      // Attempt to read error body for more details
-      let errorBody = '';
-      let errorJson: JSONRPCErrorResponse;
-      try {
-        errorBody = await response.text();
-        errorJson = JSON.parse(errorBody);
-      } catch (e) {
-        throw new Error(
-          `HTTP error establishing stream for message/stream: ${response.status} ${response.statusText}. Response: ${errorBody || '(empty)'}`,
-          { cause: e }
-        );
-      }
-      if (errorJson.error) {
-        throw new Error(
-          `HTTP error establishing stream for message/stream: ${response.status} ${response.statusText}. RPC Error: ${errorJson.error.message} (Code: ${errorJson.error.code})`
-        );
-      }
-      throw new Error(
-        `HTTP error establishing stream for message/stream: ${response.status} ${response.statusText}`
-      );
-    }
-    if (!response.headers.get('Content-Type')?.startsWith('text/event-stream')) {
-      // Server should explicitly set this content type for SSE.
-      throw new Error(
-        "Invalid response Content-Type for SSE stream. Expected 'text/event-stream'."
-      );
-=======
->>>>>>> dc9f7dc8
     }
 
     const transport = await this._getOrCreateTransport();
@@ -333,18 +192,10 @@
         'Agent does not support push notifications (AgentCard.capabilities.pushNotifications is not true).'
       );
     }
-<<<<<<< HEAD
-    // The 'params' directly matches the structure expected by the RPC method.
-    return this._postRpcRequest<TaskPushNotificationConfig, SetTaskPushNotificationConfigResponse>(
-      'tasks/pushNotificationConfig/set',
-      params
-    );
-=======
     return await this.invokeJsonRpc<
       TaskPushNotificationConfig,
       SetTaskPushNotificationConfigResponse
     >((t, p, id) => t.setTaskPushNotificationConfig(p, id), params);
->>>>>>> dc9f7dc8
   }
 
   /**
@@ -355,14 +206,8 @@
   public async getTaskPushNotificationConfig(
     params: TaskIdParams
   ): Promise<GetTaskPushNotificationConfigResponse> {
-<<<<<<< HEAD
-    // The 'params' (TaskIdParams) directly matches the structure expected by the RPC method.
-    return this._postRpcRequest<TaskIdParams, GetTaskPushNotificationConfigResponse>(
-      'tasks/pushNotificationConfig/get',
-=======
     return await this.invokeJsonRpc<TaskIdParams, GetTaskPushNotificationConfigResponse>(
       (t, p, id) => t.getTaskPushNotificationConfig(p, id),
->>>>>>> dc9f7dc8
       params
     );
   }
@@ -375,17 +220,10 @@
   public async listTaskPushNotificationConfig(
     params: ListTaskPushNotificationConfigParams
   ): Promise<ListTaskPushNotificationConfigResponse> {
-<<<<<<< HEAD
-    return this._postRpcRequest<
-      ListTaskPushNotificationConfigParams,
-      ListTaskPushNotificationConfigResponse
-    >('tasks/pushNotificationConfig/list', params);
-=======
     return await this.invokeJsonRpc<
       ListTaskPushNotificationConfigParams,
       ListTaskPushNotificationConfigResponse
     >((t, p, id) => t.listTaskPushNotificationConfig(p, id), params);
->>>>>>> dc9f7dc8
   }
 
   /**
@@ -396,17 +234,10 @@
   public async deleteTaskPushNotificationConfig(
     params: DeleteTaskPushNotificationConfigParams
   ): Promise<DeleteTaskPushNotificationConfigResponse> {
-<<<<<<< HEAD
-    return this._postRpcRequest<
-      DeleteTaskPushNotificationConfigParams,
-      DeleteTaskPushNotificationConfigResponse
-    >('tasks/pushNotificationConfig/delete', params);
-=======
     return await this.invokeJsonRpc<
       DeleteTaskPushNotificationConfigParams,
       DeleteTaskPushNotificationConfigResponse
     >((t, p, id) => t.deleteTaskPushNotificationConfig(p, id), params);
->>>>>>> dc9f7dc8
   }
 
   /**
@@ -415,14 +246,10 @@
    * @returns A Promise resolving to GetTaskResponse, which contains the Task object or an error.
    */
   public async getTask(params: TaskQueryParams): Promise<GetTaskResponse> {
-<<<<<<< HEAD
-    return this._postRpcRequest<TaskQueryParams, GetTaskResponse>('tasks/get', params);
-=======
     return await this.invokeJsonRpc<TaskQueryParams, GetTaskResponse>(
       (t, p, id) => t.getTask(p, id),
       params
     );
->>>>>>> dc9f7dc8
   }
 
   /**
@@ -431,14 +258,10 @@
    * @returns A Promise resolving to CancelTaskResponse, which contains the updated Task object or an error.
    */
   public async cancelTask(params: TaskIdParams): Promise<CancelTaskResponse> {
-<<<<<<< HEAD
-    return this._postRpcRequest<TaskIdParams, CancelTaskResponse>('tasks/cancel', params);
-=======
     return await this.invokeJsonRpc<TaskIdParams, CancelTaskResponse>(
       (t, p, id) => t.cancelTask(p, id),
       params
     );
->>>>>>> dc9f7dc8
   }
 
   /**
@@ -453,9 +276,6 @@
     method: string,
     params: TExtensionParams
   ) {
-<<<<<<< HEAD
-    return this._postRpcRequest<TExtensionParams, TExtensionResponse>(method, params);
-=======
     const transport = await this._getOrCreateTransport();
     try {
       return await transport.callExtensionMethod<TExtensionParams, TExtensionResponse>(
@@ -471,7 +291,6 @@
       }
       throw e;
     }
->>>>>>> dc9f7dc8
   }
 
   /**
@@ -489,133 +308,6 @@
       throw new Error('Agent does not support streaming (required for tasks/resubscribe).');
     }
 
-<<<<<<< HEAD
-    const endpoint = await this._getServiceEndpoint();
-    const clientRequestId = this.requestIdCounter++; // Unique ID for this resubscribe request
-    const rpcRequest: JSONRPCRequest = {
-      // Initial JSON-RPC request to establish the stream
-      jsonrpc: '2.0',
-      method: 'tasks/resubscribe',
-      params: params as unknown as { [key: string]: unknown },
-      id: clientRequestId,
-    };
-
-    const response = await this._fetch(endpoint, {
-      method: 'POST',
-      headers: {
-        'Content-Type': 'application/json',
-        Accept: 'text/event-stream',
-      },
-      body: JSON.stringify(rpcRequest),
-    });
-
-    if (!response.ok) {
-      let errorBody = '';
-      let errorJson: JSONRPCErrorResponse;
-      try {
-        errorBody = await response.text();
-        errorJson = JSON.parse(errorBody);
-      } catch (e) {
-        if (e instanceof Error && e.message.startsWith('HTTP error establishing stream')) throw e;
-        throw new Error(
-          `HTTP error establishing stream for tasks/resubscribe: ${response.status} ${response.statusText}. Response: ${errorBody || '(empty)'}`,
-          { cause: e }
-        );
-      }
-      if (errorJson.error) {
-        throw new Error(
-          `HTTP error establishing stream for tasks/resubscribe: ${response.status} ${response.statusText}. RPC Error: ${errorJson.error.message} (Code: ${errorJson.error.code})`
-        );
-      }
-      throw new Error(
-        `HTTP error establishing stream for tasks/resubscribe: ${response.status} ${response.statusText}`
-      );
-    }
-    if (!response.headers.get('Content-Type')?.startsWith('text/event-stream')) {
-      throw new Error(
-        "Invalid response Content-Type for SSE stream on resubscribe. Expected 'text/event-stream'."
-      );
-    }
-
-    // The events structure for resubscribe is assumed to be the same as message/stream.
-    // Each event's 'data' field is a JSON-RPC response.
-    yield* this._parseA2ASseStream<A2AStreamEventData>(response, clientRequestId);
-  }
-
-  /**
-   * Parses an HTTP response body as an A2A Server-Sent Event stream.
-   * Each 'data' field of an SSE event is expected to be a JSON-RPC 2.0 Response object,
-   * specifically a SendStreamingMessageResponse (or similar structure for resubscribe).
-   * @param response The HTTP Response object whose body is the SSE stream.
-   * @param originalRequestId The ID of the client's JSON-RPC request that initiated this stream.
-   * Used to validate the `id` in the streamed JSON-RPC responses.
-   * @returns An AsyncGenerator yielding the `result` field of each valid JSON-RPC success response from the stream.
-   */
-  private async *_parseA2ASseStream<TStreamItem>(
-    response: Response,
-    originalRequestId: number | string | null
-  ): AsyncGenerator<TStreamItem, void, undefined> {
-    if (!response.body) {
-      throw new Error('SSE response body is undefined. Cannot read stream.');
-    }
-    const reader = response.body.pipeThrough(new TextDecoderStream()).getReader();
-    let buffer = ''; // Holds incomplete lines from the stream
-    let eventDataBuffer = ''; // Holds accumulated 'data:' lines for the current event
-
-    try {
-      while (true) {
-        const { done, value } = await reader.read();
-        if (done) {
-          // Process any final buffered event data if the stream ends abruptly after a 'data:' line
-          if (eventDataBuffer.trim()) {
-            const result = this._processSseEventData<TStreamItem>(
-              eventDataBuffer,
-              originalRequestId
-            );
-            yield result;
-          }
-          break; // Stream finished
-        }
-
-        buffer += value; // Append new chunk to buffer
-        let lineEndIndex;
-        // Process all complete lines in the buffer
-        while ((lineEndIndex = buffer.indexOf('\n')) >= 0) {
-          const line = buffer.substring(0, lineEndIndex).trim(); // Get and trim the line
-          buffer = buffer.substring(lineEndIndex + 1); // Remove processed line from buffer
-
-          if (line === '') {
-            // Empty line: signifies the end of an event
-            if (eventDataBuffer) {
-              // If we have accumulated data for an event
-              const result = this._processSseEventData<TStreamItem>(
-                eventDataBuffer,
-                originalRequestId
-              );
-              yield result;
-              eventDataBuffer = ''; // Reset buffer for the next event
-            }
-          } else if (line.startsWith('data:')) {
-            eventDataBuffer += line.substring(5).trimStart() + '\n'; // Append data (multi-line data is possible)
-          } else if (line.startsWith(':')) {
-            // This is a comment line in SSE, ignore it.
-          } else if (line.includes(':')) {
-            // Other SSE fields like 'event:', 'id:', 'retry:'.
-            // The A2A spec primarily focuses on the 'data' field for JSON-RPC payloads.
-            // For now, we don't specifically handle these other SSE fields unless required by spec.
-          }
-        }
-      }
-    } catch (error) {
-      // Log and re-throw errors encountered during stream processing
-      console.error(
-        'Error reading or parsing SSE stream:',
-        error instanceof Error && error.message
-      );
-      throw error;
-    } finally {
-      reader.releaseLock(); // Ensure the reader lock is released
-=======
     const transport = await this._getOrCreateTransport();
     yield* transport.resubscribeTask(params);
   }
@@ -635,101 +327,13 @@
   private async _getOrCreateTransport(): Promise<JsonRpcTransport> {
     if (this.transport) {
       return this.transport;
->>>>>>> dc9f7dc8
-    }
-
-<<<<<<< HEAD
-  /**
-   * Processes a single SSE event's data string, expecting it to be a JSON-RPC response.
-   * @param jsonData The string content from one or more 'data:' lines of an SSE event.
-   * @param originalRequestId The ID of the client's request that initiated the stream.
-   * @returns The `result` field of the parsed JSON-RPC success response.
-   * @throws Error if data is not valid JSON, not a valid JSON-RPC response, an error response, or ID mismatch.
-   */
-  private _processSseEventData<TStreamItem>(
-    jsonData: string,
-    originalRequestId: number | string | null
-  ): TStreamItem {
-    if (!jsonData.trim()) {
-      throw new Error('Attempted to process empty SSE event data.');
-    }
-    try {
-      // SSE data can be multi-line, ensure it's treated as a single JSON string.
-      const sseJsonRpcResponse = JSON.parse(jsonData.replace(/\n$/, '')); // Remove trailing newline if any
-
-      // Type assertion to SendStreamingMessageResponse, as this is the expected structure for A2A streams.
-      const a2aStreamResponse: SendStreamingMessageResponse =
-        sseJsonRpcResponse as SendStreamingMessageResponse;
-
-      if (a2aStreamResponse.id !== originalRequestId) {
-        // According to JSON-RPC spec, notifications (which SSE events can be seen as) might not have an ID,
-        // or if they do, it should match. A2A spec implies streamed events are tied to the initial request.
-        console.warn(
-          `SSE Event's JSON-RPC response ID mismatch. Client request ID: ${originalRequestId}, event response ID: ${a2aStreamResponse.id}.`
-        );
-        // Depending on strictness, this could be an error. For now, it's a warning.
-      }
-
-      if (this.isErrorResponse(a2aStreamResponse)) {
-        const err = a2aStreamResponse.error as JSONRPCError | A2AError;
-        throw new Error(
-          `SSE event contained an error: ${err.message} (Code: ${err.code}) Data: ${JSON.stringify(err.data || {})}`
-        );
-      }
-
-      // Check if 'result' exists, as it's mandatory for successful JSON-RPC responses
-      if (
-        !('result' in a2aStreamResponse) ||
-        typeof (a2aStreamResponse as SendStreamingMessageSuccessResponse).result === 'undefined'
-      ) {
-        throw new Error(`SSE event JSON-RPC response is missing 'result' field. Data: ${jsonData}`);
-      }
-
-      const successResponse = a2aStreamResponse as SendStreamingMessageSuccessResponse;
-      return successResponse.result as TStreamItem;
-    } catch (e) {
-      // Catch errors from JSON.parse or if it's an error response that was thrown by this function
-      if (
-        e instanceof Error &&
-        (e.message.startsWith('SSE event contained an error') ||
-          e.message.startsWith("SSE event JSON-RPC response is missing 'result' field"))
-      ) {
-        throw e; // Re-throw errors already processed/identified by this function
-      }
-      // For other parsing errors or unexpected structures:
-      console.error(
-        'Failed to parse SSE event data string or unexpected JSON-RPC structure:',
-        jsonData,
-        e
-      );
-      throw new Error(
-        `Failed to parse SSE event data: "${jsonData.substring(0, 100)}...". Original error: ${e instanceof SyntaxError && e.message}`
-      );
-    }
-  }
-
-  isErrorResponse(response: JSONRPCResponse): response is JSONRPCErrorResponse {
-    return 'error' in response;
-  }
-
-  ////////////////////////////////////////////////////////////////////////////////
-  // Functions used to support old A2AClient Constructor to be deprecated soon
-  // TODOs:
-  // * remove `agentCardPromise`, and just use agentCard initialized
-  // * _getServiceEndpoint can be made synchronous or deleted and accessed via
-  //   agentCard.url
-  // * getAgentCard changed to this.agentCard
-  // * delete resolveAgentCardUrl(), _fetchAndCacheAgentCard(),
-  //   agentCardPath from A2AClientOptions
-  ////////////////////////////////////////////////////////////////////////////////
-
-=======
+    }
+
     const endpoint = await this._getServiceEndpoint();
     this.transport = new JsonRpcTransport({ fetchImpl: this.customFetchImpl, endpoint: endpoint });
     return this.transport;
   }
 
->>>>>>> dc9f7dc8
   /**
    * Fetches the Agent Card from the agent's well-known URI and caches its service endpoint URL.
    * This method is called by the constructor.
