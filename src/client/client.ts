import {
  AgentCard,
  AgentCapabilities,
  JSONRPCRequest,
  JSONRPCResponse,
  JSONRPCSuccessResponse,
  JSONRPCError,
  JSONRPCErrorResponse,
  Message,
  Task,
  TaskStatusUpdateEvent,
  TaskArtifactUpdateEvent,
  MessageSendParams,
  SendMessageResponse,
  SendStreamingMessageResponse,
  SendStreamingMessageSuccessResponse,
  TaskQueryParams,
  GetTaskResponse,
  GetTaskSuccessResponse,
  TaskIdParams,
  CancelTaskResponse,
  CancelTaskSuccessResponse,
  TaskPushNotificationConfig, // Renamed from PushNotificationConfigParams for direct schema alignment
  SetTaskPushNotificationConfigRequest,
  SetTaskPushNotificationConfigResponse,
  SetTaskPushNotificationConfigSuccessResponse,
  GetTaskPushNotificationConfigRequest,
  GetTaskPushNotificationConfigResponse,
  GetTaskPushNotificationConfigSuccessResponse,
  TaskResubscriptionRequest,
  A2AError,
  SendMessageSuccessResponse
} from '../types.js'; // Assuming schema.ts is in the same directory or appropriately pathed
import { AGENT_CARD_PATH } from "../constants.js";

// Helper type for the data yielded by streaming methods
type A2AStreamEventData = Message | Task | TaskStatusUpdateEvent | TaskArtifactUpdateEvent;

export interface A2AClientOptions {
  agentCardPath?: string;
  fetchImpl?: typeof fetch;
}

/**
 * A2AClient is a TypeScript HTTP client for interacting with A2A-compliant agents.
 */
export class A2AClient {
  private agentCardPromise: Promise<AgentCard>;
  private requestIdCounter: number = 1;
  private serviceEndpointUrl?: string; // To be populated from AgentCard after fetching
  private customFetchImpl?: typeof fetch;

<<<<<<< HEAD
 /**
   * Constructs an A2AClient instance.
   * It initiates fetching the agent card from the provided agent baseUrl.
   * The Agent Card is fetched from a path relative to the agentBaseUrl, which defaults to '.well-known/agent-card.json'.
   * The `url` field from the Agent Card will be used as the RPC service endpoint.
   * @param agentBaseUrl The base URL of the A2A agent (e.g., https://agent.example.com)
   * @param options Optional. The options for the A2AClient including the fetch implementation, agent card path, and authentication handler.
   */
  constructor(agentBaseUrl: string, options?: A2AClientOptions) {
    this.customFetchImpl = options?.fetchImpl;
    this.agentCardPromise = this._fetchAndCacheAgentCard( agentBaseUrl, options?.agentCardPath );
  }

  /**
   * Dynamically resolves the fetch implementation to use for requests. 
   * Prefers a custom implementation if provided, otherwise falls back to the global fetch.
   * @returns The fetch implementation.
   * @param args Arguments to pass to the fetch implementation.
   * @throws If no fetch implementation is available.
   */
  private _fetch(...args: Parameters<typeof fetch>): ReturnType<typeof fetch> {
    if (this.customFetchImpl) {
      return this.customFetchImpl(...args);
    }
    // If no custom fetch implementation is provided, use the global fetch.
    if (typeof fetch === 'function') {
      return fetch(...args);
    }
    throw new Error(
      'A `fetch` implementation was not provided and is not available in the global scope. ' +
      'Please provide a `fetchImpl` in the A2AClientOptions. ' +
      'For earlier Node.js versions (pre-v18), you can use a library like `node-fetch`.'
    );
  }

  /**
   * Fetches the Agent Card from the agent's well-known URI and caches its service endpoint URL.
   * This method is called by the constructor.
   * @param agentBaseUrl The base URL of the A2A agent (e.g., https://agent.example.com)
   * @param agentCardPath path to the agent card, defaults to .well-known/agent-card.json
   * @returns A Promise that resolves to the AgentCard.
   */
  private async _fetchAndCacheAgentCard( agentBaseUrl: string, agentCardPath?: string ): Promise<AgentCard> {
    try {
      const agentCardUrl = this.resolveAgentCardUrl( agentBaseUrl, agentCardPath );
      const response = await this._fetch(agentCardUrl, {
        headers: { 'Accept': 'application/json' },
      });
      if (!response.ok) {
        throw new Error(`Failed to fetch Agent Card from ${agentCardUrl}: ${response.status} ${response.statusText}`);
      }
      const agentCard: AgentCard = await response.json();
      if (!agentCard.url) {
        throw new Error("Fetched Agent Card does not contain a valid 'url' for the service endpoint.");
      }
      this.serviceEndpointUrl = agentCard.url; // Cache the service endpoint URL from the agent card
      return agentCard;
    } catch (error) {
      console.error("Error fetching or parsing Agent Card:", error);
      // Allow the promise to reject so users of agentCardPromise can handle it.
      throw error;
=======
  /**
   * Constructs an A2AClient instance from an AgentCard.
   * @param agentCard The AgentCard object.
   * @param options Optional. The options for the A2AClient including the fetch/auth implementation.
   */
  constructor(agentCard: AgentCard | string, options?: A2AClientOptions) {
    this.fetchImpl = options?.fetchImpl ?? fetch;
    if (typeof agentCard === 'string') {
      console.warn("Warning: Constructing A2AClient with a URL is deprecated. Please use A2AClient.fromCardUrl() instead.");
      this.agentCardPromise = this._fetchAndCacheAgentCard( agentCard, options?.agentCardPath );
    } else {
        if (!agentCard.url) {
            throw new Error("Provided Agent Card does not contain a valid 'url' for the service endpoint.");
        }
        this.serviceEndpointUrl = agentCard.url;
        this.agentCardPromise = Promise.resolve(agentCard);
>>>>>>> 755044c6
    }
  }

  /**
   * Creates an A2AClient instance by fetching the AgentCard from a URL then constructing the A2AClient.
   * @param agentCardUrl The URL of the agent card.
   * @param options Optional. The options for the A2AClient including the fetch/auth implementation.
   * @returns A Promise that resolves to a new A2AClient instance.
   */
<<<<<<< HEAD
  public async getAgentCard(agentBaseUrl?: string, agentCardPath?: string): Promise<AgentCard> {
    if (agentBaseUrl) {
      const agentCardUrl = this.resolveAgentCardUrl( agentBaseUrl, agentCardPath );

      const response = await this._fetch(agentCardUrl, {
        headers: { 'Accept': 'application/json' },
      });
      if (!response.ok) {
        throw new Error(`Failed to fetch Agent Card from ${agentCardUrl}: ${response.status} ${response.statusText}`);
      }
      return await response.json() as AgentCard;
=======
  public static async fromCardUrl(agentCardUrl: string, options?: A2AClientOptions): Promise<A2AClient> {
    const fetchImpl = options?.fetchImpl ?? fetch;
    const response = await fetchImpl(agentCardUrl, {
      headers: { 'Accept': 'application/json' },
    });
    if (!response.ok) {
      throw new Error(`Failed to fetch Agent Card from ${agentCardUrl}: ${response.status} ${response.statusText}`);
>>>>>>> 755044c6
    }

    let agentCard: AgentCard;
    try {
      agentCard = await response.json();
    }  catch (error) {
      console.error("Error parsing Agent Card:", error);
      throw error;
    }

    return new A2AClient(agentCard, options);
  }

  /**
   * Helper method to make a generic JSON-RPC POST request.
   * @param method The RPC method name.
   * @param params The parameters for the RPC method.
   * @returns A Promise that resolves to the RPC response.
   */
  private async _postRpcRequest<TParams, TResponse extends JSONRPCResponse>(
    method: string,
    params: TParams
  ): Promise<TResponse> {
    const endpoint = await this._getServiceEndpoint();
    const requestId = this.requestIdCounter++;
    const rpcRequest: JSONRPCRequest = {
      jsonrpc: "2.0",
      method,
      params: params as { [key: string]: any; }, // Cast because TParams structure varies per method
      id: requestId,
    };

    const httpResponse = await this._fetchRpc( endpoint, rpcRequest );

    if (!httpResponse.ok) {
      let errorBodyText = '(empty or non-JSON response)';
      try {
        errorBodyText = await httpResponse.text();
        const errorJson = JSON.parse(errorBodyText);
        // If the body is a valid JSON-RPC error response, return it as a proper JSON-RPC error response.
        if (errorJson.jsonrpc && errorJson.error) {
          return errorJson as TResponse;
        } else if (!errorJson.jsonrpc && errorJson.error) { // Check if it's a JSON-RPC error structure
          throw new Error(`RPC error for ${method}: ${errorJson.error.message} (Code: ${errorJson.error.code}, HTTP Status: ${httpResponse.status}) Data: ${JSON.stringify(errorJson.error.data || {})}`);
        } else if (!errorJson.jsonrpc) {
          throw new Error(`HTTP error for ${method}! Status: ${httpResponse.status} ${httpResponse.statusText}. Response: ${errorBodyText}`);
        }
      } catch (e: any) {
        // If parsing the error body fails or it's not a JSON-RPC error, throw a generic HTTP error.
        // If it was already an error thrown from within the try block, rethrow it.
        if (e.message.startsWith('RPC error for') || e.message.startsWith('HTTP error for')) throw e;
        throw new Error(`HTTP error for ${method}! Status: ${httpResponse.status} ${httpResponse.statusText}. Response: ${errorBodyText}`);
      }
    }

    const rpcResponse = await httpResponse.json();

    if (rpcResponse.id !== requestId) {
      // This is a significant issue for request-response matching.
      console.error(`CRITICAL: RPC response ID mismatch for method ${method}. Expected ${requestId}, got ${rpcResponse.id}. This may lead to incorrect response handling.`);
      // Depending on strictness, one might throw an error here.
      // throw new Error(`RPC response ID mismatch for method ${method}. Expected ${requestId}, got ${rpcResponse.id}`);
    }

    return rpcResponse as TResponse;
  }

  /**
   * Internal helper method to fetch the RPC service endpoint.
   * @param url The URL to fetch.
   * @param rpcRequest The JSON-RPC request to send.
   * @param acceptHeader The Accept header to use.  Defaults to "application/json".
   * @returns A Promise that resolves to the fetch HTTP response.
   */
  private async _fetchRpc( url: string, rpcRequest: JSONRPCRequest, acceptHeader: string = "application/json" ): Promise<Response> {
    const requestInit: RequestInit = {
      method: "POST",
      headers: {
        "Content-Type": "application/json",
        "Accept": acceptHeader, // Expect JSON response for non-streaming requests
      },
      body: JSON.stringify(rpcRequest)
    };

    return this._fetch(url, requestInit);
  }

  /**
   * Sends a message to the agent.
   * The behavior (blocking/non-blocking) and push notification configuration
   * are specified within the `params.configuration` object.
   * Optionally, `params.message.contextId` or `params.message.taskId` can be provided.
   * @param params The parameters for sending the message, including the message content and configuration.
   * @returns A Promise resolving to SendMessageResponse, which can be a Message, Task, or an error.
   */
  public async sendMessage(params: MessageSendParams): Promise<SendMessageResponse> {
    return this._postRpcRequest<MessageSendParams, SendMessageResponse>("message/send", params);
  }

  /**
   * Sends a message to the agent and streams back responses using Server-Sent Events (SSE).
   * Push notification configuration can be specified in `params.configuration`.
   * Optionally, `params.message.contextId` or `params.message.taskId` can be provided.
   * Requires the agent to support streaming (`capabilities.streaming: true` in AgentCard).
   * @param params The parameters for sending the message.
   * @returns An AsyncGenerator yielding A2AStreamEventData (Message, Task, TaskStatusUpdateEvent, or TaskArtifactUpdateEvent).
   * The generator throws an error if streaming is not supported or if an HTTP/SSE error occurs.
   */
  public async *sendMessageStream(params: MessageSendParams): AsyncGenerator<A2AStreamEventData, void, undefined> {
    const agentCard = await this.agentCardPromise; // Ensure agent card is fetched
    if (!agentCard.capabilities?.streaming) {
      throw new Error("Agent does not support streaming (AgentCard.capabilities.streaming is not true).");
    }

    const endpoint = await this._getServiceEndpoint();
    const clientRequestId = this.requestIdCounter++; // Use a unique ID for this stream request
    const rpcRequest: JSONRPCRequest = { // This is the initial JSON-RPC request to establish the stream
      jsonrpc: "2.0",
      method: "message/stream",
      params: params as { [key: string]: any; },
      id: clientRequestId,
    };

    const response = await this._fetchRpc( endpoint, rpcRequest, "text/event-stream" );

    if (!response.ok) {
      // Attempt to read error body for more details
      let errorBody = "";
      try {
        errorBody = await response.text();
        const errorJson = JSON.parse(errorBody);
        if (errorJson.error) {
          throw new Error(`HTTP error establishing stream for message/stream: ${response.status} ${response.statusText}. RPC Error: ${errorJson.error.message} (Code: ${errorJson.error.code})`);
        }
      } catch (e: any) {
        if (e.message.startsWith('HTTP error establishing stream')) throw e;
        // Fallback if body is not JSON or parsing fails
        throw new Error(`HTTP error establishing stream for message/stream: ${response.status} ${response.statusText}. Response: ${errorBody || '(empty)'}`);
      }
      throw new Error(`HTTP error establishing stream for message/stream: ${response.status} ${response.statusText}`);
    }
    if (!response.headers.get("Content-Type")?.startsWith("text/event-stream")) {
      // Server should explicitly set this content type for SSE.
      throw new Error("Invalid response Content-Type for SSE stream. Expected 'text/event-stream'.");
    }

    // Yield events from the parsed SSE stream.
    // Each event's 'data' field is a JSON-RPC response.
    yield* this._parseA2ASseStream<A2AStreamEventData>(response, clientRequestId);
  }

  /**
   * Sets or updates the push notification configuration for a given task.
   * Requires the agent to support push notifications (`capabilities.pushNotifications: true` in AgentCard).
   * @param params Parameters containing the taskId and the TaskPushNotificationConfig.
   * @returns A Promise resolving to SetTaskPushNotificationConfigResponse.
   */
  public async setTaskPushNotificationConfig(params: TaskPushNotificationConfig): Promise<SetTaskPushNotificationConfigResponse> {
    const agentCard = await this.agentCardPromise;
    if (!agentCard.capabilities?.pushNotifications) {
      throw new Error("Agent does not support push notifications (AgentCard.capabilities.pushNotifications is not true).");
    }
    // The 'params' directly matches the structure expected by the RPC method.
    return this._postRpcRequest<TaskPushNotificationConfig, SetTaskPushNotificationConfigResponse>(
      "tasks/pushNotificationConfig/set",
      params
    );
  }

  /**
   * Gets the push notification configuration for a given task.
   * @param params Parameters containing the taskId.
   * @returns A Promise resolving to GetTaskPushNotificationConfigResponse.
   */
  public async getTaskPushNotificationConfig(params: TaskIdParams): Promise<GetTaskPushNotificationConfigResponse> {
    // The 'params' (TaskIdParams) directly matches the structure expected by the RPC method.
    return this._postRpcRequest<TaskIdParams, GetTaskPushNotificationConfigResponse>(
      "tasks/pushNotificationConfig/get",
      params
    );
  }


  /**
   * Retrieves a task by its ID.
   * @param params Parameters containing the taskId and optional historyLength.
   * @returns A Promise resolving to GetTaskResponse, which contains the Task object or an error.
   */
  public async getTask(params: TaskQueryParams): Promise<GetTaskResponse> {
    return this._postRpcRequest<TaskQueryParams, GetTaskResponse>("tasks/get", params);
  }

  /**
   * Cancels a task by its ID.
   * @param params Parameters containing the taskId.
   * @returns A Promise resolving to CancelTaskResponse, which contains the updated Task object or an error.
   */
  public async cancelTask(params: TaskIdParams): Promise<CancelTaskResponse> {
    return this._postRpcRequest<TaskIdParams, CancelTaskResponse>("tasks/cancel", params);
  }

  /**
   * Resubscribes to a task's event stream using Server-Sent Events (SSE).
   * This is used if a previous SSE connection for an active task was broken.
   * Requires the agent to support streaming (`capabilities.streaming: true` in AgentCard).
   * @param params Parameters containing the taskId.
   * @returns An AsyncGenerator yielding A2AStreamEventData (Message, Task, TaskStatusUpdateEvent, or TaskArtifactUpdateEvent).
   */
  public async *resubscribeTask(params: TaskIdParams): AsyncGenerator<A2AStreamEventData, void, undefined> {
    const agentCard = await this.agentCardPromise;
    if (!agentCard.capabilities?.streaming) {
      throw new Error("Agent does not support streaming (required for tasks/resubscribe).");
    }

    const endpoint = await this._getServiceEndpoint();
    const clientRequestId = this.requestIdCounter++; // Unique ID for this resubscribe request
    const rpcRequest: JSONRPCRequest = { // Initial JSON-RPC request to establish the stream
      jsonrpc: "2.0",
      method: "tasks/resubscribe",
      params: params as { [key: string]: any; },
      id: clientRequestId,
    };

    const response = await this._fetch(endpoint, {
      method: "POST",
      headers: {
        "Content-Type": "application/json",
        "Accept": "text/event-stream",
      },
      body: JSON.stringify(rpcRequest),
    });

    if (!response.ok) {
      let errorBody = "";
      try {
        errorBody = await response.text();
        const errorJson = JSON.parse(errorBody);
        if (errorJson.error) {
          throw new Error(`HTTP error establishing stream for tasks/resubscribe: ${response.status} ${response.statusText}. RPC Error: ${errorJson.error.message} (Code: ${errorJson.error.code})`);
        }
      } catch (e: any) {
        if (e.message.startsWith('HTTP error establishing stream')) throw e;
        throw new Error(`HTTP error establishing stream for tasks/resubscribe: ${response.status} ${response.statusText}. Response: ${errorBody || '(empty)'}`);
      }
      throw new Error(`HTTP error establishing stream for tasks/resubscribe: ${response.status} ${response.statusText}`);
    }
    if (!response.headers.get("Content-Type")?.startsWith("text/event-stream")) {
      throw new Error("Invalid response Content-Type for SSE stream on resubscribe. Expected 'text/event-stream'.");
    }

    // The events structure for resubscribe is assumed to be the same as message/stream.
    // Each event's 'data' field is a JSON-RPC response.
    yield* this._parseA2ASseStream<A2AStreamEventData>(response, clientRequestId);
  }

  /**
   * Parses an HTTP response body as an A2A Server-Sent Event stream.
   * Each 'data' field of an SSE event is expected to be a JSON-RPC 2.0 Response object,
   * specifically a SendStreamingMessageResponse (or similar structure for resubscribe).
   * @param response The HTTP Response object whose body is the SSE stream.
   * @param originalRequestId The ID of the client's JSON-RPC request that initiated this stream.
   * Used to validate the `id` in the streamed JSON-RPC responses.
   * @returns An AsyncGenerator yielding the `result` field of each valid JSON-RPC success response from the stream.
   */
  private async *_parseA2ASseStream<TStreamItem>(
    response: Response,
    originalRequestId: number | string | null
  ): AsyncGenerator<TStreamItem, void, undefined> {
    if (!response.body) {
      throw new Error("SSE response body is undefined. Cannot read stream.");
    }
    const reader = response.body.pipeThrough(new TextDecoderStream()).getReader();
    let buffer = ""; // Holds incomplete lines from the stream
    let eventDataBuffer = ""; // Holds accumulated 'data:' lines for the current event

    try {
      while (true) {
        const { done, value } = await reader.read();
        if (done) {
          // Process any final buffered event data if the stream ends abruptly after a 'data:' line
          if (eventDataBuffer.trim()) {
            const result = this._processSseEventData<TStreamItem>(eventDataBuffer, originalRequestId);
            yield result;
          }
          break; // Stream finished
        }

        buffer += value; // Append new chunk to buffer
        let lineEndIndex;
        // Process all complete lines in the buffer
        while ((lineEndIndex = buffer.indexOf('\n')) >= 0) {
          const line = buffer.substring(0, lineEndIndex).trim(); // Get and trim the line
          buffer = buffer.substring(lineEndIndex + 1); // Remove processed line from buffer

          if (line === "") { // Empty line: signifies the end of an event
            if (eventDataBuffer) { // If we have accumulated data for an event
              const result = this._processSseEventData<TStreamItem>(eventDataBuffer, originalRequestId);
              yield result;
              eventDataBuffer = ""; // Reset buffer for the next event
            }
          } else if (line.startsWith("data:")) {
            eventDataBuffer += line.substring(5).trimStart() + "\n"; // Append data (multi-line data is possible)
          } else if (line.startsWith(":")) {
            // This is a comment line in SSE, ignore it.
          } else if (line.includes(":")) {
            // Other SSE fields like 'event:', 'id:', 'retry:'.
            // The A2A spec primarily focuses on the 'data' field for JSON-RPC payloads.
            // For now, we don't specifically handle these other SSE fields unless required by spec.
          }
        }
      }
    } catch (error: any) {
      // Log and re-throw errors encountered during stream processing
      console.error("Error reading or parsing SSE stream:", error.message);
      throw error;
    } finally {
      reader.releaseLock(); // Ensure the reader lock is released
    }
  }

  /**
   * Processes a single SSE event's data string, expecting it to be a JSON-RPC response.
   * @param jsonData The string content from one or more 'data:' lines of an SSE event.
   * @param originalRequestId The ID of the client's request that initiated the stream.
   * @returns The `result` field of the parsed JSON-RPC success response.
   * @throws Error if data is not valid JSON, not a valid JSON-RPC response, an error response, or ID mismatch.
   */
  private _processSseEventData<TStreamItem>(
    jsonData: string,
    originalRequestId: number | string | null
  ): TStreamItem {
    if (!jsonData.trim()) {
      throw new Error("Attempted to process empty SSE event data.");
    }
    try {
      // SSE data can be multi-line, ensure it's treated as a single JSON string.
      const sseJsonRpcResponse = JSON.parse(jsonData.replace(/\n$/, '')); // Remove trailing newline if any

      // Type assertion to SendStreamingMessageResponse, as this is the expected structure for A2A streams.
      const a2aStreamResponse: SendStreamingMessageResponse = sseJsonRpcResponse as SendStreamingMessageResponse;

      if (a2aStreamResponse.id !== originalRequestId) {
        // According to JSON-RPC spec, notifications (which SSE events can be seen as) might not have an ID,
        // or if they do, it should match. A2A spec implies streamed events are tied to the initial request.
        console.warn(`SSE Event's JSON-RPC response ID mismatch. Client request ID: ${originalRequestId}, event response ID: ${a2aStreamResponse.id}.`);
        // Depending on strictness, this could be an error. For now, it's a warning.
      }

      if (this.isErrorResponse(a2aStreamResponse)) {
        const err = a2aStreamResponse.error as (JSONRPCError | A2AError);
        throw new Error(`SSE event contained an error: ${err.message} (Code: ${err.code}) Data: ${JSON.stringify(err.data || {})}`);
      }

      // Check if 'result' exists, as it's mandatory for successful JSON-RPC responses
      if (!('result' in a2aStreamResponse) || typeof (a2aStreamResponse as SendStreamingMessageSuccessResponse).result === 'undefined') {
        throw new Error(`SSE event JSON-RPC response is missing 'result' field. Data: ${jsonData}`);
      }

      const successResponse = a2aStreamResponse as SendStreamingMessageSuccessResponse;
      return successResponse.result as TStreamItem;
    } catch (e: any) {
      // Catch errors from JSON.parse or if it's an error response that was thrown by this function
      if (e.message.startsWith("SSE event contained an error") || e.message.startsWith("SSE event JSON-RPC response is missing 'result' field")) {
        throw e; // Re-throw errors already processed/identified by this function
      }
      // For other parsing errors or unexpected structures:
      console.error("Failed to parse SSE event data string or unexpected JSON-RPC structure:", jsonData, e);
      throw new Error(`Failed to parse SSE event data: "${jsonData.substring(0, 100)}...". Original error: ${e.message}`);
    }
  }

  isErrorResponse(response: JSONRPCResponse): response is JSONRPCErrorResponse {
    return "error" in response;
  }

////////////////////////////////////////////////////////////////////////////////
// Functions used to support old A2AClient Constructor to be deprecated soon
// TODOs:
// * remove `agentCardPromise`, and just use agentCard initialized
// * _getServiceEndpoint can be made synchronous or deleted and accessed via
//   agentCard.url
// * getAgentCard changed to this.agentCard
// * delete resolveAgentCardUrl(), _fetchAndCacheAgentCard(),
//   agentCardPath from A2AClientOptions
////////////////////////////////////////////////////////////////////////////////

  /**
   * Fetches the Agent Card from the agent's well-known URI and caches its service endpoint URL.
   * This method is called by the constructor.
   * @param agentBaseUrl The base URL of the A2A agent (e.g., https://agent.example.com)
   * @param agentCardPath path to the agent card, defaults to .well-known/agent-card.json
   * @returns A Promise that resolves to the AgentCard.
   */
  private async _fetchAndCacheAgentCard( agentBaseUrl: string, agentCardPath?: string ): Promise<AgentCard> {
    try {
      const agentCardUrl = this.resolveAgentCardUrl( agentBaseUrl, agentCardPath );
      const response = await this.fetchImpl(agentCardUrl, {
        headers: { 'Accept': 'application/json' },
      });
      if (!response.ok) {
        throw new Error(`Failed to fetch Agent Card from ${agentCardUrl}: ${response.status} ${response.statusText}`);
      }
      const agentCard: AgentCard = await response.json();
      if (!agentCard.url) {
        throw new Error("Fetched Agent Card does not contain a valid 'url' for the service endpoint.");
      }
      this.serviceEndpointUrl = agentCard.url; // Cache the service endpoint URL from the agent card
      return agentCard;
    } catch (error) {
      console.error("Error fetching or parsing Agent Card:", error);
      // Allow the promise to reject so users of agentCardPromise can handle it.
      throw error;
    }
  }

    /**
   * Retrieves the Agent Card.
   * If an `agentBaseUrl` is provided, it fetches the card from that specific URL.
   * Otherwise, it returns the card fetched and cached during client construction.
   * @param agentBaseUrl Optional. The base URL of the agent to fetch the card from.
   * @param agentCardPath path to the agent card, defaults to .well-known/agent-card.json
   * If provided, this will fetch a new card, not use the cached one from the constructor's URL.
   * @returns A Promise that resolves to the AgentCard.
   */
  public async getAgentCard(agentBaseUrl?: string, agentCardPath?: string): Promise<AgentCard> {
    if (agentBaseUrl) {
      const agentCardUrl = this.resolveAgentCardUrl( agentBaseUrl, agentCardPath );

      const response = await this.fetchImpl(agentCardUrl, {
        headers: { 'Accept': 'application/json' },
      });
      if (!response.ok) {
        throw new Error(`Failed to fetch Agent Card from ${agentCardUrl}: ${response.status} ${response.statusText}`);
      }
      return await response.json() as AgentCard;
    }
    // If no specific URL is given, return the promise for the initially configured agent's card.
    return this.agentCardPromise;
  }

  /**
   * Determines the agent card URL based on the agent URL.
   * @param agentBaseUrl The agent URL.
   * @param agentCardPath Optional relative path to the agent card, defaults to .well-known/agent-card.json
   */
  private resolveAgentCardUrl( agentBaseUrl: string, agentCardPath: string = AGENT_CARD_PATH ): string {
    return `${agentBaseUrl.replace(/\/$/, "")}/${agentCardPath.replace(/^\//, "")}`;
  }

  /**
   * Gets the RPC service endpoint URL. Ensures the agent card has been fetched first.
   * @returns A Promise that resolves to the service endpoint URL string.
   */
  private async _getServiceEndpoint(): Promise<string> {
    if (this.serviceEndpointUrl) {
      return this.serviceEndpointUrl;
    }
    // If serviceEndpointUrl is not set, it means the agent card fetch is pending or failed.
    // Awaiting agentCardPromise will either resolve it or throw if fetching failed.
    await this.agentCardPromise;
    if (!this.serviceEndpointUrl) {
      // This case should ideally be covered by the error handling in _fetchAndCacheAgentCard
      throw new Error("Agent Card URL for RPC endpoint is not available. Fetching might have failed.");
    }
    return this.serviceEndpointUrl;
  }
}<|MERGE_RESOLUTION|>--- conflicted
+++ resolved
@@ -50,76 +50,13 @@
   private serviceEndpointUrl?: string; // To be populated from AgentCard after fetching
   private customFetchImpl?: typeof fetch;
 
-<<<<<<< HEAD
- /**
-   * Constructs an A2AClient instance.
-   * It initiates fetching the agent card from the provided agent baseUrl.
-   * The Agent Card is fetched from a path relative to the agentBaseUrl, which defaults to '.well-known/agent-card.json'.
-   * The `url` field from the Agent Card will be used as the RPC service endpoint.
-   * @param agentBaseUrl The base URL of the A2A agent (e.g., https://agent.example.com)
-   * @param options Optional. The options for the A2AClient including the fetch implementation, agent card path, and authentication handler.
-   */
-  constructor(agentBaseUrl: string, options?: A2AClientOptions) {
-    this.customFetchImpl = options?.fetchImpl;
-    this.agentCardPromise = this._fetchAndCacheAgentCard( agentBaseUrl, options?.agentCardPath );
-  }
-
-  /**
-   * Dynamically resolves the fetch implementation to use for requests. 
-   * Prefers a custom implementation if provided, otherwise falls back to the global fetch.
-   * @returns The fetch implementation.
-   * @param args Arguments to pass to the fetch implementation.
-   * @throws If no fetch implementation is available.
-   */
-  private _fetch(...args: Parameters<typeof fetch>): ReturnType<typeof fetch> {
-    if (this.customFetchImpl) {
-      return this.customFetchImpl(...args);
-    }
-    // If no custom fetch implementation is provided, use the global fetch.
-    if (typeof fetch === 'function') {
-      return fetch(...args);
-    }
-    throw new Error(
-      'A `fetch` implementation was not provided and is not available in the global scope. ' +
-      'Please provide a `fetchImpl` in the A2AClientOptions. ' +
-      'For earlier Node.js versions (pre-v18), you can use a library like `node-fetch`.'
-    );
-  }
-
-  /**
-   * Fetches the Agent Card from the agent's well-known URI and caches its service endpoint URL.
-   * This method is called by the constructor.
-   * @param agentBaseUrl The base URL of the A2A agent (e.g., https://agent.example.com)
-   * @param agentCardPath path to the agent card, defaults to .well-known/agent-card.json
-   * @returns A Promise that resolves to the AgentCard.
-   */
-  private async _fetchAndCacheAgentCard( agentBaseUrl: string, agentCardPath?: string ): Promise<AgentCard> {
-    try {
-      const agentCardUrl = this.resolveAgentCardUrl( agentBaseUrl, agentCardPath );
-      const response = await this._fetch(agentCardUrl, {
-        headers: { 'Accept': 'application/json' },
-      });
-      if (!response.ok) {
-        throw new Error(`Failed to fetch Agent Card from ${agentCardUrl}: ${response.status} ${response.statusText}`);
-      }
-      const agentCard: AgentCard = await response.json();
-      if (!agentCard.url) {
-        throw new Error("Fetched Agent Card does not contain a valid 'url' for the service endpoint.");
-      }
-      this.serviceEndpointUrl = agentCard.url; // Cache the service endpoint URL from the agent card
-      return agentCard;
-    } catch (error) {
-      console.error("Error fetching or parsing Agent Card:", error);
-      // Allow the promise to reject so users of agentCardPromise can handle it.
-      throw error;
-=======
   /**
    * Constructs an A2AClient instance from an AgentCard.
    * @param agentCard The AgentCard object.
    * @param options Optional. The options for the A2AClient including the fetch/auth implementation.
    */
   constructor(agentCard: AgentCard | string, options?: A2AClientOptions) {
-    this.fetchImpl = options?.fetchImpl ?? fetch;
+    this.customFetchImpl = options?.fetchImpl;
     if (typeof agentCard === 'string') {
       console.warn("Warning: Constructing A2AClient with a URL is deprecated. Please use A2AClient.fromCardUrl() instead.");
       this.agentCardPromise = this._fetchAndCacheAgentCard( agentCard, options?.agentCardPath );
@@ -129,8 +66,28 @@
         }
         this.serviceEndpointUrl = agentCard.url;
         this.agentCardPromise = Promise.resolve(agentCard);
->>>>>>> 755044c6
-    }
+    }
+  }
+
+  /**
+   * Dynamically resolves the fetch implementation to use for requests. 
+   * Prefers a custom implementation if provided, otherwise falls back to the global fetch.
+   * @returns The fetch implementation.
+   * @param args Arguments to pass to the fetch implementation.
+   * @throws If no fetch implementation is available.
+   */
+  private _fetch(...args: Parameters<typeof fetch>): ReturnType<typeof fetch> {
+    if (this.customFetchImpl) {
+      return this.customFetchImpl(...args);
+    }
+    if (typeof fetch === 'function') {
+      return fetch(...args);
+    }
+    throw new Error(
+      'A `fetch` implementation was not provided and is not available in the global scope. ' +
+      'Please provide a `fetchImpl` in the A2AClientOptions. ' +
+      'For earlier Node.js versions (pre-v18), you can use a library like `node-fetch`.'
+    );
   }
 
   /**
@@ -139,35 +96,36 @@
    * @param options Optional. The options for the A2AClient including the fetch/auth implementation.
    * @returns A Promise that resolves to a new A2AClient instance.
    */
-<<<<<<< HEAD
-  public async getAgentCard(agentBaseUrl?: string, agentCardPath?: string): Promise<AgentCard> {
-    if (agentBaseUrl) {
-      const agentCardUrl = this.resolveAgentCardUrl( agentBaseUrl, agentCardPath );
-
-      const response = await this._fetch(agentCardUrl, {
-        headers: { 'Accept': 'application/json' },
-      });
-      if (!response.ok) {
-        throw new Error(`Failed to fetch Agent Card from ${agentCardUrl}: ${response.status} ${response.statusText}`);
-      }
-      return await response.json() as AgentCard;
-=======
   public static async fromCardUrl(agentCardUrl: string, options?: A2AClientOptions): Promise<A2AClient> {
-    const fetchImpl = options?.fetchImpl ?? fetch;
-    const response = await fetchImpl(agentCardUrl, {
+    const fetchImpl = options?.fetchImpl;
+    const requestInit = {
       headers: { 'Accept': 'application/json' },
-    });
+    };
+
+    let response: Response;
+    if (fetchImpl) {
+      response = await fetchImpl(agentCardUrl, requestInit);
+    } else if (typeof fetch === 'function') {
+      // Use the global fetch implementation if no custom one is provided.
+      response = await fetch(agentCardUrl, requestInit);
+    } else {
+      throw new Error(
+        'A `fetch` implementation was not provided and is not available in the global scope. ' +
+        'Please provide a `fetchImpl` in the A2AClientOptions. ' +
+        'For earlier Node.js versions (pre-v18), you can use a library like `node-fetch`.'
+      );
+    }
+
     if (!response.ok) {
       throw new Error(`Failed to fetch Agent Card from ${agentCardUrl}: ${response.status} ${response.statusText}`);
->>>>>>> 755044c6
     }
 
     let agentCard: AgentCard;
     try {
       agentCard = await response.json();
-    }  catch (error) {
-      console.error("Error parsing Agent Card:", error);
-      throw error;
+    } catch (error) {
+      console.error("Failed to parse Agent Card JSON:", error);
+      throw new Error(`Failed to parse Agent Card JSON from ${agentCardUrl}. Original error: ${(error as Error).message}`);
     }
 
     return new A2AClient(agentCard, options);
@@ -556,7 +514,7 @@
   private async _fetchAndCacheAgentCard( agentBaseUrl: string, agentCardPath?: string ): Promise<AgentCard> {
     try {
       const agentCardUrl = this.resolveAgentCardUrl( agentBaseUrl, agentCardPath );
-      const response = await this.fetchImpl(agentCardUrl, {
+      const response = await this._fetch(agentCardUrl, {
         headers: { 'Accept': 'application/json' },
       });
       if (!response.ok) {
@@ -588,7 +546,7 @@
     if (agentBaseUrl) {
       const agentCardUrl = this.resolveAgentCardUrl( agentBaseUrl, agentCardPath );
 
-      const response = await this.fetchImpl(agentCardUrl, {
+      const response = await this._fetch(agentCardUrl, {
         headers: { 'Accept': 'application/json' },
       });
       if (!response.ok) {
