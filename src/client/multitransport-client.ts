import { PushNotificationNotSupportedError } from '../errors.js';
import {
  MessageSendParams,
  TaskPushNotificationConfig,
  DeleteTaskPushNotificationConfigParams,
  ListTaskPushNotificationConfigParams,
  Task,
  TaskIdParams,
  TaskQueryParams,
  PushNotificationConfig,
  AgentCard,
} from '../types.js';
import { A2AStreamEventData, SendMessageResult } from './client.js';
import {
  CallInterceptor,
  BeforeArgs,
  AfterArgs,
  ClientCallResult,
  ClientCallInput,
} from './interceptors.js';
import { Transport } from './transports/transport.js';

export interface ClientConfig {
  /**
   * Whether client prefers to poll for task updates instead of blocking until a terminal state is reached.
   * If set to true, non-streaming send message result might be a Message or a Task in any (including non-terminal) state.
   * Callers are responsible for running the polling loop. This configuration does not apply to streaming requests.
   */
  polling?: boolean;

  /**
   * Specifies the default list of accepted media types to apply for all "send message" calls.
   */
  acceptedOutputModes?: string[];

  /**
   * Specifies the default push notification configuration to apply for every Task.
   */
  pushNotificationConfig?: PushNotificationConfig;

  /**
   * Interceptors invoked for each request.
   */
  interceptors?: CallInterceptor[];
}

export interface RequestOptions {
  /**
   * Signal to abort request execution.
   */
  signal?: AbortSignal;

<<<<<<< HEAD
  /**
   * List of extensions URI requested by the client.
   */
  extensions?: string[];
=======
  // TODO: propagate extensions
>>>>>>> 83072f6d

  /**
   * Arbitrary data available to interceptors and transport implementation.
   */
  context: Map<string, unknown>;
}

export class Client {
  constructor(
    public readonly transport: Transport,
    public readonly agentCard: AgentCard,
    public readonly config?: ClientConfig
  ) {}

  /**
   * Sends a message to an agent to initiate a new interaction or to continue an existing one.
   * Uses blocking mode by default.
   */
  sendMessage(params: MessageSendParams, options?: RequestOptions): Promise<SendMessageResult> {
    params = this.applyClientConfig({
      params,
      blocking: !(this.config?.polling ?? false),
    });

    return this.executeWithInterceptors(
      { method: 'sendMessage', value: params },
      options,
      this.transport.sendMessage.bind(this.transport)
    );
  }

  /**
   * Sends a message to an agent to initiate/continue a task AND subscribes the client to real-time updates for that task.
   * Performs fallback to non-streaming if not supported by the agent.
   */
  async *sendMessageStream(
    params: MessageSendParams,
    options?: RequestOptions
  ): AsyncGenerator<A2AStreamEventData, void, undefined> {
    const method = 'sendMessageStream';

    params = this.applyClientConfig({ params, blocking: true });
    const beforeArgs: BeforeArgs<'sendMessageStream'> = {
      input: { method, value: params },
      options,
    };
    const beforeResult = await this.interceptBefore(beforeArgs);

    if (beforeResult) {
<<<<<<< HEAD
      yield beforeArgs.earlyReturn.value;
=======
      const earlyReturn = beforeResult.earlyReturn.value;
      const afterArgs: AfterArgs<'sendMessageStream'> = {
        result: { method, value: earlyReturn },
        options: beforeArgs.options,
      };
      await this.interceptAfter(afterArgs, beforeResult.executed);
      yield afterArgs.result.value;
>>>>>>> 83072f6d
      return;
    }

    if (!this.agentCard.capabilities.streaming) {
<<<<<<< HEAD
      yield this.transport.sendMessage(beforeArgs.input.value, beforeArgs.options);
=======
      const result = await this.transport.sendMessage(beforeArgs.input.value, beforeArgs.options);
      const afterArgs: AfterArgs<'sendMessageStream'> = {
        result: { method, value: result },
        options: beforeArgs.options,
      };
      await this.interceptAfter(afterArgs);
      yield afterArgs.result.value;
>>>>>>> 83072f6d
      return;
    }
    for await (const event of this.transport.sendMessageStream(
      beforeArgs.input.value,
      beforeArgs.options
    )) {
      const afterArgs: AfterArgs<'sendMessageStream'> = {
        result: { method, value: event },
        options: beforeArgs.options,
      };
      await this.interceptAfter(afterArgs);
      yield afterArgs.result.value;
      if (afterArgs.earlyReturn) {
        return;
      }
    }
  }

  /**
   * Sets or updates the push notification configuration for a specified task.
   * Requires the server to have AgentCard.capabilities.pushNotifications: true.
   */
  setTaskPushNotificationConfig(
    params: TaskPushNotificationConfig,
    options?: RequestOptions
  ): Promise<TaskPushNotificationConfig> {
    if (!this.agentCard.capabilities.pushNotifications) {
      throw new PushNotificationNotSupportedError();
    }

    return this.executeWithInterceptors(
      { method: 'setTaskPushNotificationConfig', value: params },
      options,
      this.transport.setTaskPushNotificationConfig.bind(this.transport)
    );
  }

  /**
   * Retrieves the current push notification configuration for a specified task.
   * Requires the server to have AgentCard.capabilities.pushNotifications: true.
   */
  getTaskPushNotificationConfig(
    params: TaskIdParams,
    options?: RequestOptions
  ): Promise<TaskPushNotificationConfig> {
    if (!this.agentCard.capabilities.pushNotifications) {
      throw new PushNotificationNotSupportedError();
    }

    return this.executeWithInterceptors(
      { method: 'getTaskPushNotificationConfig', value: params },
      options,
      this.transport.getTaskPushNotificationConfig.bind(this.transport)
    );
  }

  /**
   * Retrieves the associated push notification configurations for a specified task.
   * Requires the server to have AgentCard.capabilities.pushNotifications: true.
   */
  listTaskPushNotificationConfig(
    params: ListTaskPushNotificationConfigParams,
    options?: RequestOptions
  ): Promise<TaskPushNotificationConfig[]> {
    if (!this.agentCard.capabilities.pushNotifications) {
      throw new PushNotificationNotSupportedError();
    }

    return this.executeWithInterceptors(
      { method: 'listTaskPushNotificationConfig', value: params },
      options,
      this.transport.listTaskPushNotificationConfig.bind(this.transport)
    );
  }

  /**
   * Deletes an associated push notification configuration for a task.
   */
  deleteTaskPushNotificationConfig(
    params: DeleteTaskPushNotificationConfigParams,
    options?: RequestOptions
  ): Promise<void> {
    return this.executeWithInterceptors(
      { method: 'deleteTaskPushNotificationConfig', value: params },
      options,
      this.transport.deleteTaskPushNotificationConfig.bind(this.transport)
    );
  }

  /**
   * Retrieves the current state (including status, artifacts, and optionally history) of a previously initiated task.
   */
  getTask(params: TaskQueryParams, options?: RequestOptions): Promise<Task> {
    return this.executeWithInterceptors(
      { method: 'getTask', value: params },
      options,
      this.transport.getTask.bind(this.transport)
    );
  }

  /**
   * Requests the cancellation of an ongoing task. The server will attempt to cancel the task,
   * but success is not guaranteed (e.g., the task might have already completed or failed, or cancellation might not be supported at its current stage).
   */
  cancelTask(params: TaskIdParams, options?: RequestOptions): Promise<Task> {
    return this.executeWithInterceptors(
      { method: 'cancelTask', value: params },
      options,
      this.transport.cancelTask.bind(this.transport)
    );
  }

  /**
   * Allows a client to reconnect to an updates stream for an ongoing task after a previous connection was interrupted.
   */
  async *resubscribeTask(
    params: TaskIdParams,
    options?: RequestOptions
  ): AsyncGenerator<A2AStreamEventData, void, undefined> {
    const method = 'resubscribeTask';

    const beforeArgs: BeforeArgs<'resubscribeTask'> = { input: { method, value: params }, options };
    const beforeResult = await this.interceptBefore(beforeArgs);

    if (beforeResult) {
<<<<<<< HEAD
      yield beforeResult.earlyReturn.value;
=======
      const earlyReturn = beforeResult.earlyReturn.value;
      const afterArgs: AfterArgs<'resubscribeTask'> = {
        result: { method, value: earlyReturn },
        options: beforeArgs.options,
      };
      await this.interceptAfter(afterArgs, beforeResult.executed);
      yield afterArgs.result.value;
>>>>>>> 83072f6d
      return;
    }

    for await (const event of this.transport.resubscribeTask(
      beforeArgs.input.value,
      beforeArgs.options
    )) {
      const afterArgs: AfterArgs<'resubscribeTask'> = {
        result: { method, value: event },
        options: beforeArgs.options,
      };
      await this.interceptAfter(afterArgs);
      yield afterArgs.result.value;
      if (afterArgs.earlyReturn) {
        return;
      }
    }
  }

  private applyClientConfig({
    params,
    blocking,
  }: {
    params: MessageSendParams;
    blocking: boolean;
  }): MessageSendParams {
    const result = { ...params, configuration: params.configuration ?? {} };

    if (!result.configuration.acceptedOutputModes && this.config?.acceptedOutputModes) {
      result.configuration.acceptedOutputModes = this.config.acceptedOutputModes;
    }
    if (!result.configuration.pushNotificationConfig && this.config?.pushNotificationConfig) {
      result.configuration.pushNotificationConfig = this.config.pushNotificationConfig;
    }
    result.configuration.blocking ??= blocking;
    return result;
  }

  private async executeWithInterceptors<K extends keyof Client>(
    input: ClientCallInput<K>,
    options: RequestOptions | undefined,
    transportCall: (
      params: ClientCallInput<K>['value'],
      options?: RequestOptions
    ) => Promise<ClientCallResult<K>['value']>
  ): Promise<ClientCallResult<K>['value']> {
    const beforeArgs: BeforeArgs<K> = {
      input: input,
      options,
    };
    const beforeResult = await this.interceptBefore(beforeArgs);

    if (beforeResult) {
      const afterArgs: AfterArgs<K> = {
        result: {
          method: input.method,
          value: beforeResult.earlyReturn.value,
        } as ClientCallResult<K>,
        options: beforeArgs.options,
      };
      await this.interceptAfter(afterArgs, beforeResult.executed);
      return afterArgs.result.value;
    }

    const result = await transportCall(beforeArgs.input.value, beforeArgs.options);

    const afterArgs: AfterArgs<K> = {
      result: { method: input.method, value: result } as ClientCallResult<K>,
      options: beforeArgs.options,
    };
    await this.interceptAfter(afterArgs);

    return afterArgs.result.value;
  }

  private async interceptBefore<K extends keyof Client>(
    args: BeforeArgs<K>
  ): Promise<{ earlyReturn: ClientCallResult<K>; executed: CallInterceptor[] } | undefined> {
    if (!this.config?.interceptors || this.config.interceptors.length === 0) {
      return;
    }
    const executed: CallInterceptor[] = [];
    for (const interceptor of this.config.interceptors) {
      await interceptor.before(args);
      executed.push(interceptor);
      if (args.earlyReturn) {
        return {
          earlyReturn: args.earlyReturn,
          executed,
        };
      }
    }
  }

  private async interceptAfter<K extends keyof Client>(
    args: AfterArgs<K>,
    interceptors?: CallInterceptor[]
  ): Promise<void> {
    if (!this.config?.interceptors || this.config.interceptors.length === 0) {
      return;
    }
    for (const interceptor of interceptors ?? this.config.interceptors) {
      await interceptor.after(args);
      if (args.earlyReturn) {
        return;
      }
    }
  }
}<|MERGE_RESOLUTION|>--- conflicted
+++ resolved
@@ -50,14 +50,10 @@
    */
   signal?: AbortSignal;
 
-<<<<<<< HEAD
   /**
    * List of extensions URI requested by the client.
    */
   extensions?: string[];
-=======
-  // TODO: propagate extensions
->>>>>>> 83072f6d
 
   /**
    * Arbitrary data available to interceptors and transport implementation.
@@ -107,9 +103,6 @@
     const beforeResult = await this.interceptBefore(beforeArgs);
 
     if (beforeResult) {
-<<<<<<< HEAD
-      yield beforeArgs.earlyReturn.value;
-=======
       const earlyReturn = beforeResult.earlyReturn.value;
       const afterArgs: AfterArgs<'sendMessageStream'> = {
         result: { method, value: earlyReturn },
@@ -117,14 +110,10 @@
       };
       await this.interceptAfter(afterArgs, beforeResult.executed);
       yield afterArgs.result.value;
->>>>>>> 83072f6d
       return;
     }
 
     if (!this.agentCard.capabilities.streaming) {
-<<<<<<< HEAD
-      yield this.transport.sendMessage(beforeArgs.input.value, beforeArgs.options);
-=======
       const result = await this.transport.sendMessage(beforeArgs.input.value, beforeArgs.options);
       const afterArgs: AfterArgs<'sendMessageStream'> = {
         result: { method, value: result },
@@ -132,7 +121,6 @@
       };
       await this.interceptAfter(afterArgs);
       yield afterArgs.result.value;
->>>>>>> 83072f6d
       return;
     }
     for await (const event of this.transport.sendMessageStream(
@@ -258,9 +246,6 @@
     const beforeResult = await this.interceptBefore(beforeArgs);
 
     if (beforeResult) {
-<<<<<<< HEAD
-      yield beforeResult.earlyReturn.value;
-=======
       const earlyReturn = beforeResult.earlyReturn.value;
       const afterArgs: AfterArgs<'resubscribeTask'> = {
         result: { method, value: earlyReturn },
@@ -268,7 +253,6 @@
       };
       await this.interceptAfter(afterArgs, beforeResult.executed);
       yield afterArgs.result.value;
->>>>>>> 83072f6d
       return;
     }
 
