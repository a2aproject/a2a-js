--- conflicted
+++ resolved
@@ -80,11 +80,8 @@
         clean: true
 
     - name: Install & Test (PR)
-<<<<<<< HEAD
       if: github.event_name == 'pull_request'
-=======
       timeout-minutes: 10
->>>>>>> 591a461a
       run: |
         npm ci
         npm run coverage
