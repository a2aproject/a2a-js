--- conflicted
+++ resolved
@@ -16,16 +16,12 @@
   ExecutionEventBus,
   DefaultRequestHandler,
 } from '../../src/server/index.js';
-<<<<<<< HEAD
-import { agentCardHandler, jsonRpcHandler, UserBuilder } from '../../src/server/express/index.js';
-=======
 import {
   jsonRpcHandler,
   agentCardHandler,
   httpRestHandler,
   UserBuilder,
 } from '../../src/server/express/index.js';
->>>>>>> 9706438a
 
 /**
  * SUTAgentExecutor implements the agent's core logic.
@@ -206,13 +202,6 @@
   // 3. Create DefaultRequestHandler
   const requestHandler = new DefaultRequestHandler(SUTAgentCard, taskStore, agentExecutor);
 
-<<<<<<< HEAD
-  // 4. Create and setup A2AExpressApp
-  const app = express();
-
-  app.use(AGENT_CARD_WELL_KNOWN_PATH, agentCardHandler({ agentCardProvider: requestHandler }));
-  app.use(jsonRpcHandler({ requestHandler, userBuilder: UserBuilder.noAuthentication }));
-=======
   // 4. Setup Express app with modular handlers
   const expressApp = express();
 
@@ -233,7 +222,6 @@
     '/a2a/rest',
     httpRestHandler({ requestHandler, userBuilder: UserBuilder.noAuthentication })
   );
->>>>>>> 9706438a
 
   // 5. Start the server
   const PORT = process.env.PORT || 41241;
