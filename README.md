# A2A JavaScript SDK

[![License](https://img.shields.io/badge/License-Apache_2.0-blue.svg)](LICENSE)

<!-- markdownlint-disable no-inline-html -->

<html>
   <h2 align="center">
   <img src="https://raw.githubusercontent.com/google-a2a/A2A/refs/heads/main/docs/assets/a2a-logo-black.svg" width="256" alt="A2A Logo"/>
   </h2>
   <h3 align="center">A JavaScript library that helps run agentic applications as A2AServers following the <a href="https://google-a2a.github.io/A2A">Agent2Agent (A2A) Protocol</a>.</h3>
</html>

<!-- markdownlint-enable no-inline-html -->

## Installation

You can install the A2A SDK using `npm`.

```bash
npm install @a2a-js/sdk
```

### For Server Usage

If you plan to use the A2A server functionality (`A2AExpressApp`), you'll also need to install Express as it's a peer dependency:

```bash
npm install express
```

You can also find JavaScript samples [here](https://github.com/google-a2a/a2a-samples/tree/main/samples/js).

-----

## Quickstart

This example shows how to create a simple "Hello World" agent server and a client to interact with it.

### Server: Hello World Agent

The core of an A2A server is the `AgentExecutor`, which contains your agent's logic.

```typescript
// server.ts
import express from "express";
import { v4 as uuidv4 } from "uuid";
import type { AgentCard, Message } from "@a2a-js/sdk";
import {
  AgentExecutor,
  RequestContext,
  ExecutionEventBus,
  DefaultRequestHandler,
  InMemoryTaskStore,
} from "@a2a-js/sdk/server";
import { A2AExpressApp } from "@a2a-js/sdk/server/express";

// 1. Define your agent's identity card.
const helloAgentCard: AgentCard = {
  name: "Hello Agent",
  description: "A simple agent that says hello.",
  protocolVersion: "0.3.0",
  version: "0.1.0",
  url: "http://localhost:4000/", // The public URL of your agent server
  skills: [ { id: "chat", name: "Chat", description: "Say hello", tags: ["chat"] } ],
  // --- Other AgentCard fields omitted for brevity ---
};

// 2. Implement the agent's logic.
class HelloExecutor implements AgentExecutor {
  async execute(
    requestContext: RequestContext,
    eventBus: ExecutionEventBus
  ): Promise<void> {
    // Create a direct message response.
    const responseMessage: Message = {
      kind: "message",
      messageId: uuidv4(),
      role: "agent",
      parts: [{ kind: "text", text: "Hello, world!" }],
      // Associate the response with the incoming request's context.
      contextId: requestContext.contextId,
    };

    // Publish the message and signal that the interaction is finished.
    eventBus.publish(responseMessage);
    eventBus.finished();
  }
  
  // cancelTask is not needed for this simple, non-stateful agent.
  cancelTask = async (): Promise<void> => {};
}

// 3. Set up and run the server.
const agentExecutor = new HelloExecutor();
const requestHandler = new DefaultRequestHandler(
  helloAgentCard,
  new InMemoryTaskStore(),
  agentExecutor
);

const appBuilder = new A2AExpressApp(requestHandler);
const expressApp = appBuilder.setupRoutes(express());

expressApp.listen(4000, () => {
  console.log(`🚀 Server started on http://localhost:4000`);
});
```

### Client: Sending a Message

The `A2AClient` makes it easy to communicate with any A2A-compliant agent.

```typescript
// client.ts
import { A2AClient, SendMessageSuccessResponse } from "@a2a-js/sdk/client";
import { Message, MessageSendParams } from "@a2a-js/sdk";
import { v4 as uuidv4 } from "uuid";

async function run() {
  // Create a client pointing to the agent's Agent Card URL.
  const client = await A2AClient.fromCardUrl("http://localhost:4000/.well-known/agent-card.json");

  const sendParams: MessageSendParams = {
    message: {
      messageId: uuidv4(),
      role: "user",
      parts: [{ kind: "text", text: "Hi there!" }],
      kind: "message",
    },
  };

  const response = await client.sendMessage(sendParams);

  if ("error" in response) {
    console.error("Error:", response.error.message);
  } else {
    const result = (response as SendMessageSuccessResponse).result as Message;
    console.log("Agent response:", result.parts[0].text); // "Hello, world!"
  }
}

await run();
```

-----

## A2A `Task` Support

For operations that are stateful or long-running, agents create a `Task`. A task has a state (e.g., `working`, `completed`) and can produce `Artifacts` (e.g., files, data).

### Server: Creating a Task

This agent creates a task, attaches a file artifact to it, and marks it as complete.

```typescript
// server.ts
import { Task, TaskArtifactUpdateEvent, TaskStatusUpdateEvent } from "@a2a-js/sdk";
// ... other imports from the quickstart server ...

class TaskExecutor implements AgentExecutor {
  async execute(
    requestContext: RequestContext,
    eventBus: ExecutionEventBus
  ): Promise<void> {
    const { taskId, contextId } = requestContext;

    // 1. Create and publish the initial task object.
    const initialTask: Task = {
      kind: "task",
      id: taskId,
      contextId: contextId,
      status: {
        state: "submitted",
        timestamp: new Date().toISOString(),
      },
    };
    eventBus.publish(initialTask);

    // 2. Create and publish an artifact.
    const artifactUpdate: TaskArtifactUpdateEvent = {
      kind: "artifact-update",
      taskId: taskId,
      contextId: contextId,
      artifact: {
        artifactId: "report-1",
        name: "analysis_report.txt",
        parts: [{ kind: "text", text: `This is the analysis for task ${taskId}.` }],
      },
    };
    eventBus.publish(artifactUpdate);

    // 3. Publish the final status and mark the event as 'final'.
    const finalUpdate: TaskStatusUpdateEvent = {
      kind: "status-update",
      taskId: taskId,
      contextId: contextId,
      status: { state: "completed", timestamp: new Date().toISOString() },
      final: true,
    };
    eventBus.publish(finalUpdate);
    eventBus.finished();
  }

  cancelTask = async (): Promise<void> => {};
}
```

### Client: Receiving a Task

The client sends a message and receives a `Task` object as the result.

```typescript
// client.ts
import { A2AClient, SendMessageSuccessResponse } from "@a2a-js/sdk/client";
import { Message, MessageSendParams, Task } from "@a2a-js/sdk";
// ... other imports ...

const client = await A2AClient.fromCardUrl("http://localhost:4000/.well-known/agent-card.json");

const response = await client.sendMessage({ message: { messageId: uuidv4(), role: "user", parts: [{ kind: "text", text: "Do something." }], kind: "message" } });

if ("error" in response) {
  console.error("Error:", response.error.message);
} else {
  const result = (response as SendMessageSuccessResponse).result;

  // Check if the agent's response is a Task or a direct Message.
  if (result.kind === "task") {
    const task = result as Task;
    console.log(`Task [${task.id}] completed with status: ${task.status.state}`);

    if (task.artifacts && task.artifacts.length > 0) {
      console.log(`Artifact found: ${task.artifacts[0].name}`);
      console.log(`Content: ${task.artifacts[0].parts[0].text}`);
    }
  } else {
    const message = result as Message;
    console.log("Received direct message:", message.parts[0].text);
  }
}
```

-----

<<<<<<< HEAD
### Push Notifications

The A2A JavaScript SDK supports push notifications, allowing clients to receive real-time updates about task status changes without polling. This feature is optional and can be enabled by setting `pushNotifications: true` in the agent card capabilities.

#### Server-Side Configuration

To enable push notifications, your agent card must declare support:

```typescript
const movieAgentCard: AgentCard = {
  // ... other properties
  capabilities: {
    streaming: true,
    pushNotifications: true, // Enable push notifications
    stateTransitionHistory: true,
  },
  // ... rest of agent card
};
```

When creating the `DefaultRequestHandler`, you can optionally provide custom push notification components:

```typescript
import { 
  DefaultRequestHandler, 
  InMemoryPushNotificationStore,
  DefaultPushNotificationSender 
} from "@a2a-js/sdk/server";

// Optional: Custom push notification store and sender
const pushNotificationStore = new InMemoryPushNotificationStore();
const pushNotificationSender = new DefaultPushNotificationSender(
  pushNotificationStore,
  {
    timeout: 5000, // 5 second timeout
    tokenHeaderName: 'X-A2A-Notification-Token' // Custom header name
  }
);

const requestHandler = new DefaultRequestHandler(
  movieAgentCard,
  taskStore,
  agentExecutor,
  undefined, // eventBusManager (optional)
  pushNotificationStore, // custom store
  pushNotificationSender, // custom sender
  undefined // extendedAgentCard (optional)
);
```

#### Client-Side Usage

Configure push notifications when sending messages:

```typescript
// Configure push notification for a message
const pushConfig: PushNotificationConfig = {
  id: "my-notification-config", // Optional, defaults to task ID
  url: "https://my-app.com/webhook/task-updates",
  token: "your-auth-token" // Optional authentication token
};

const sendParams: MessageSendParams = {
  message: {
    messageId: uuidv4(),
    role: "user",
    parts: [{ kind: "text", text: "Hello, agent!" }],
    kind: "message",
  },
  configuration: {
    blocking: true,
    acceptedOutputModes: ["text/plain"],
    pushNotificationConfig: pushConfig // Add push notification config
  },
};
```


#### Webhook Endpoint Implementation

Your webhook endpoint should expect POST requests with the task data:

```typescript
// Example Express.js webhook endpoint
app.post('/webhook/task-updates', (req, res) => {
  const task = req.body; // The complete task object
  
  // Verify the token if provided
  const token = req.headers['x-a2a-notification-token'];
  if (token !== 'your-auth-token') {
    return res.status(401).json({ error: 'Unauthorized' });
  }
  
  console.log(`Task ${task.id} status: ${task.status.state}`);
  
  // Process the task update
  // ...
  
  res.status(200).json({ received: true });
});
```

## A2A Client
=======
## Client Customization
>>>>>>> caeefecd

You can provide a custom `fetch` implementation to the `A2AClient` to modify its HTTP request behavior. Common use cases include:

  * **Request Interception**: Log outgoing requests or collect metrics.
  * **Header Injection**: Add custom headers for authentication, tracing, or routing.
  * **Retry Mechanisms**: Implement custom logic for retrying failed requests.

### Example: Injecting a Custom Header

This example creates a `fetch` wrapper that adds a unique `X-Request-ID` to every outgoing request.

```typescript
import { A2AClient } from "@a2a-js/sdk/client";
import { v4 as uuidv4 } from "uuid";

// 1. Create a wrapper around the global fetch function.
const fetchWithCustomHeader: typeof fetch = async (url, init) => {
  const headers = new Headers(init?.headers);
  headers.set("X-Request-ID", uuidv4());

  const newInit = { ...init, headers };
  
  console.log(`Sending request to ${url} with X-Request-ID: ${headers.get("X-Request-ID")}`);
  
  return fetch(url, newInit);
};

// 2. Provide the custom fetch implementation to the client.
const client = await A2AClient.fromCardUrl(
  "http://localhost:4000/.well-known/agent-card.json",
  { fetchImpl: fetchWithCustomHeader }
);

// Now, all requests made by this client instance will include the X-Request-ID header.
await client.sendMessage({ message: { messageId: uuidv4(), role: "user", parts: [{ kind: "text", text: "A message requiring custom headers." }], kind: "message" } });
```

### Using the Provided `AuthenticationHandler`

For advanced authentication scenarios, the SDK includes a higher-order function `createAuthenticatingFetchWithRetry` and an `AuthenticationHandler` interface. This utility automatically adds authorization headers and can retry requests that fail with authentication errors (e.g., 401 Unauthorized).

Here's how to use it to manage a Bearer token:

```typescript
import {
  A2AClient,
  AuthenticationHandler,
  createAuthenticatingFetchWithRetry,
} from "@a2a-js/sdk/client";

// A simple token provider that simulates fetching a new token.
const tokenProvider = {
  token: "initial-stale-token",
  getNewToken: async () => {
    console.log("Refreshing auth token...");
    tokenProvider.token = `new-token-${Date.now()}`;
    return tokenProvider.token;
  },
};

// 1. Implement the AuthenticationHandler interface.
const handler: AuthenticationHandler = {
  // headers() is called on every request to get the current auth headers.
  headers: async () => ({
    Authorization: `Bearer ${tokenProvider.token}`,
  }),

  // shouldRetryWithHeaders() is called after a request fails.
  // It decides if a retry is needed and provides new headers.
  shouldRetryWithHeaders: async (req: RequestInit, res: Response) => {
    if (res.status === 401) { // Unauthorized
      const newToken = await tokenProvider.getNewToken();
      // Return new headers to trigger a single retry.
      return { Authorization: `Bearer ${newToken}` };
    }

    // Return undefined to not retry for other errors.
    return undefined;
  },
};

// 2. Create the authenticated fetch function.
const authFetch = createAuthenticatingFetchWithRetry(fetch, handler);

// 3. Initialize the client with the new fetch implementation.
const client = await A2AClient.fromCardUrl(
  "http://localhost:4000/.well-known/agent-card.json",
  { fetchImpl: authFetch }
);
```

-----

## Streaming

For real-time updates, A2A supports streaming responses over Server-Sent Events (SSE).

### Server: Streaming Task Updates

The agent publishes events as it works on the task. The client receives these events in real-time.

```typescript
// server.ts
// ... imports ...

class StreamingExecutor implements AgentExecutor {
  async execute(
    requestContext: RequestContext,
    eventBus: ExecutionEventBus
  ): Promise<void> {
    const { taskId, contextId } = requestContext;

    // 1. Publish initial 'submitted' state.
    eventBus.publish({
      kind: "task",
      id: taskId,
      contextId,
      status: { state: "submitted", timestamp: new Date().toISOString() },
    });

    // 2. Publish 'working' state.
    eventBus.publish({
      kind: "status-update",
      taskId,
      contextId,
      status: { state: "working", timestamp: new Date().toISOString() },
      final: false
    });

    // 3. Simulate work and publish an artifact.
    await new Promise(resolve => setTimeout(resolve, 1000));
    eventBus.publish({
      kind: "artifact-update",
      taskId,
      contextId,
      artifact: { artifactId: "result.txt", parts: [{ kind: "text", text: "First result." }] },
    });

    // 4. Publish final 'completed' state.
    eventBus.publish({
      kind: "status-update",
      taskId,
      contextId,
      status: { state: "completed", timestamp: new Date().toISOString() },
      final: true,
    });
    eventBus.finished();
  }
  cancelTask = async (): Promise<void> => {};
}
```

### Client: Consuming a Stream

The `sendMessageStream` method returns an `AsyncGenerator` that yields events as they arrive from the server.

```typescript
// client.ts
import { A2AClient } from "@a2a-js/sdk/client";
import { MessageSendParams } from "@a2a-js/sdk";
import { v4 as uuidv4 } from "uuid";
// ... other imports ...

const client = await A2AClient.fromCardUrl("http://localhost:4000/.well-known/agent-card.json");

async function streamTask() {
  const streamParams: MessageSendParams = {
    message: {
      messageId: uuidv4(),
      role: "user",
      parts: [{ kind: "text", text: "Stream me some updates!" }],
      kind: "message",
    },
  };

  try {
    const stream = client.sendMessageStream(streamParams);

    for await (const event of stream) {
      if (event.kind === "task") {
        console.log(`[${event.id}] Task created. Status: ${event.status.state}`);
      } else if (event.kind === "status-update") {
        console.log(`[${event.taskId}] Status Updated: ${event.status.state}`);
      } else if (event.kind === "artifact-update") {
        console.log(`[${event.taskId}] Artifact Received: ${event.artifact.artifactId}`);
      }
    }
    console.log("--- Stream finished ---");
  } catch (error) {
    console.error("Error during streaming:", error);
  }
}

await streamTask();
```

## Handling Task Cancellation

To support user-initiated cancellations, you must implement the `cancelTask` method in your **`AgentExecutor`**. The executor is responsible for gracefully stopping the ongoing work and publishing a final `canceled` status event.

A straightforward way to manage this is by maintaining an in-memory set of canceled task IDs. The `execute` method can then periodically check this set to see if it should terminate its process.

### Server: Implementing a Cancellable Executor

This example demonstrates an agent that simulates a multi-step process. In each step of its work, it checks if a cancellation has been requested. If so, it stops the work and updates the task's state accordingly.

```typescript
// server.ts
import {
  AgentExecutor,
  RequestContext,
  ExecutionEventBus,
  TaskStatusUpdateEvent,
} from "@a2a-js/sdk/server";
// ... other imports ...

class CancellableExecutor implements AgentExecutor {
  // Use a Set to track the IDs of tasks that have been requested to be canceled.
  private cancelledTasks = new Set<string>();

  /**
   * When a cancellation is requested, add the taskId to our tracking set.
   * The `execute` loop will handle the rest.
   */
  public async cancelTask(
    taskId: string,
    eventBus: ExecutionEventBus,
  ): Promise<void> {
    console.log(`[Executor] Received cancellation request for task: ${taskId}`);
    this.cancelledTasks.add(taskId);
  }

  public async execute(
    requestContext: RequestContext,
    eventBus: ExecutionEventBus,
  ): Promise<void> {
    const { taskId, contextId } = requestContext;

    // Start the task
    eventBus.publish({
      kind: "status-update",
      taskId,
      contextId,
      status: { state: "working", timestamp: new Date().toISOString() },
      final: false,
    });

    // Simulate a multi-step, long-running process
    for (let i = 0; i < 5; i++) {
      // **Cancellation Checkpoint**
      // Before each step, check if the task has been canceled.
      if (this.cancelledTasks.has(taskId)) {
        console.log(`[Executor] Aborting task ${taskId} due to cancellation.`);
        
        // Publish the final 'canceled' status.
        const cancelledUpdate: TaskStatusUpdateEvent = {
          kind: "status-update",
          taskId: taskId,
          contextId: contextId,
          status: { state: "canceled", timestamp: new Date().toISOString() },
          final: true,
        };
        eventBus.publish(cancelledUpdate);
        eventBus.finished();
        
        // Clean up and exit.
        this.cancelledTasks.delete(taskId);
        return;
      }

      // Simulate one step of work.
      console.log(`[Executor] Working on step ${i + 1} for task ${taskId}...`);
      await new Promise(resolve => setTimeout(resolve, 1000));
    }

    console.log(`[Executor] Task ${taskId} finished all steps without cancellation.`);

    // If not canceled, finish the work and publish the completed state.
    const finalUpdate: TaskStatusUpdateEvent = {
      kind: "status-update",
      taskId,
      contextId,
      status: { state: "completed", timestamp: new Date().toISOString() },
      final: true,
    };
    eventBus.publish(finalUpdate);
    eventBus.finished();
  }
}
```

## License

This project is licensed under the terms of the [Apache 2.0 License](https://raw.githubusercontent.com/google-a2a/a2a-python/refs/heads/main/LICENSE).

## Contributing

See [CONTRIBUTING.md](https://github.com/google-a2a/a2a-js/blob/main/CONTRIBUTING.md) for contribution guidelines.<|MERGE_RESOLUTION|>--- conflicted
+++ resolved
@@ -243,7 +243,7 @@
 
 -----
 
-<<<<<<< HEAD
+
 ### Push Notifications
 
 The A2A JavaScript SDK supports push notifications, allowing clients to receive real-time updates about task status changes without polling. This feature is optional and can be enabled by setting `pushNotifications: true` in the agent card capabilities.
@@ -347,9 +347,8 @@
 ```
 
 ## A2A Client
-=======
+
 ## Client Customization
->>>>>>> caeefecd
 
 You can provide a custom `fetch` implementation to the `A2AClient` to modify its HTTP request behavior. Common use cases include:
 
